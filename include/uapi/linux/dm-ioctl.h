--- conflicted
+++ resolved
@@ -269,15 +269,9 @@
 #define DM_DEV_SET_GEOMETRY	_IOWR(DM_IOCTL, DM_DEV_SET_GEOMETRY_CMD, struct dm_ioctl)
 
 #define DM_VERSION_MAJOR	4
-<<<<<<< HEAD
-#define DM_VERSION_MINOR	36
-#define DM_VERSION_PATCHLEVEL	0
-#define DM_VERSION_EXTRA	"-ioctl (2017-06-09)"
-=======
 #define DM_VERSION_MINOR	37
 #define DM_VERSION_PATCHLEVEL	0
 #define DM_VERSION_EXTRA	"-ioctl (2017-09-20)"
->>>>>>> bb176f67
 
 /* Status bits */
 #define DM_READONLY_FLAG	(1 << 0) /* In/Out */
