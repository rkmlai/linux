/*
 * AppArmor security module
 *
 * This file contains AppArmor policy attachment and domain transitions
 *
 * Copyright (C) 2002-2008 Novell/SUSE
 * Copyright 2009-2010 Canonical Ltd.
 *
 * This program is free software; you can redistribute it and/or
 * modify it under the terms of the GNU General Public License as
 * published by the Free Software Foundation, version 2 of the
 * License.
 */

#include <linux/errno.h>
#include <linux/fdtable.h>
#include <linux/file.h>
#include <linux/mount.h>
#include <linux/syscalls.h>
#include <linux/tracehook.h>
#include <linux/personality.h>

#include "include/audit.h"
#include "include/apparmorfs.h"
#include "include/context.h"
#include "include/domain.h"
#include "include/file.h"
#include "include/ipc.h"
#include "include/match.h"
#include "include/path.h"
#include "include/policy.h"
#include "include/policy_ns.h"

/**
 * aa_free_domain_entries - free entries in a domain table
 * @domain: the domain table to free  (MAYBE NULL)
 */
void aa_free_domain_entries(struct aa_domain *domain)
{
	int i;
	if (domain) {
		if (!domain->table)
			return;

		for (i = 0; i < domain->size; i++)
			kzfree(domain->table[i]);
		kzfree(domain->table);
		domain->table = NULL;
	}
}

/**
 * may_change_ptraced_domain - check if can change profile on ptraced task
 * @to_label: profile to change to  (NOT NULL)
 * @info: message if there is an error
 *
 * Check if current is ptraced and if so if the tracing task is allowed
 * to trace the new domain
 *
 * Returns: %0 or error if change not allowed
 */
static int may_change_ptraced_domain(struct aa_label *to_label,
				     const char **info)
{
	struct task_struct *tracer;
	struct aa_label *tracerl = NULL;
	int error = 0;

	rcu_read_lock();
	tracer = ptrace_parent(current);
	if (tracer)
		/* released below */
		tracerl = aa_get_task_label(tracer);

	/* not ptraced */
	if (!tracer || unconfined(tracerl))
		goto out;

	error = aa_may_ptrace(tracerl, to_label, PTRACE_MODE_ATTACH);

out:
	rcu_read_unlock();
	aa_put_label(tracerl);

	if (error)
		*info = "ptrace prevents transition";
	return error;
}

/**** TODO: dedup to aa_label_match - needs perm and dfa, merging
 * specifically this is an exact copy of aa_label_match except
 * aa_compute_perms is replaced with aa_compute_fperms
 * and policy.dfa with file.dfa
 ****/
/* match a profile and its associated ns component if needed
 * Assumes visibility test has already been done.
 * If a subns profile is not to be matched should be prescreened with
 * visibility test.
 */
static inline unsigned int match_component(struct aa_profile *profile,
					   struct aa_profile *tp,
					   bool stack, unsigned int state)
{
	const char *ns_name;

	if (stack)
		state = aa_dfa_match(profile->file.dfa, state, "&");
	if (profile->ns == tp->ns)
		return aa_dfa_match(profile->file.dfa, state, tp->base.hname);

	/* try matching with namespace name and then profile */
	ns_name = aa_ns_name(profile->ns, tp->ns, true);
	state = aa_dfa_match_len(profile->file.dfa, state, ":", 1);
	state = aa_dfa_match(profile->file.dfa, state, ns_name);
	state = aa_dfa_match_len(profile->file.dfa, state, ":", 1);
	return aa_dfa_match(profile->file.dfa, state, tp->base.hname);
}

/**
 * label_compound_match - find perms for full compound label
 * @profile: profile to find perms for
 * @label: label to check access permissions for
 * @stack: whether this is a stacking request
 * @start: state to start match in
 * @subns: whether to do permission checks on components in a subns
 * @request: permissions to request
 * @perms: perms struct to set
 *
 * Returns: 0 on success else ERROR
 *
 * For the label A//&B//&C this does the perm match for A//&B//&C
 * @perms should be preinitialized with allperms OR a previous permission
 *        check to be stacked.
 */
static int label_compound_match(struct aa_profile *profile,
				struct aa_label *label, bool stack,
				unsigned int state, bool subns, u32 request,
				struct aa_perms *perms)
{
	struct aa_profile *tp;
	struct label_it i;
	struct path_cond cond = { };

	/* find first subcomponent that is visible */
	label_for_each(i, label, tp) {
		if (!aa_ns_visible(profile->ns, tp->ns, subns))
			continue;
		state = match_component(profile, tp, stack, state);
		if (!state)
			goto fail;
		goto next;
	}

	/* no component visible */
	*perms = allperms;
	return 0;

next:
	label_for_each_cont(i, label, tp) {
		if (!aa_ns_visible(profile->ns, tp->ns, subns))
			continue;
		state = aa_dfa_match(profile->file.dfa, state, "//&");
		state = match_component(profile, tp, false, state);
		if (!state)
			goto fail;
	}
	*perms = aa_compute_fperms(profile->file.dfa, state, &cond);
	aa_apply_modes_to_perms(profile, perms);
	if ((perms->allow & request) != request)
		return -EACCES;

	return 0;

fail:
	*perms = nullperms;
	return -EACCES;
}

/**
 * label_components_match - find perms for all subcomponents of a label
 * @profile: profile to find perms for
 * @label: label to check access permissions for
 * @stack: whether this is a stacking request
 * @start: state to start match in
 * @subns: whether to do permission checks on components in a subns
 * @request: permissions to request
 * @perms: an initialized perms struct to add accumulation to
 *
 * Returns: 0 on success else ERROR
 *
 * For the label A//&B//&C this does the perm match for each of A and B and C
 * @perms should be preinitialized with allperms OR a previous permission
 *        check to be stacked.
 */
static int label_components_match(struct aa_profile *profile,
				  struct aa_label *label, bool stack,
				  unsigned int start, bool subns, u32 request,
				  struct aa_perms *perms)
{
	struct aa_profile *tp;
	struct label_it i;
	struct aa_perms tmp;
	struct path_cond cond = { };
	unsigned int state = 0;

	/* find first subcomponent to test */
	label_for_each(i, label, tp) {
		if (!aa_ns_visible(profile->ns, tp->ns, subns))
			continue;
		state = match_component(profile, tp, stack, start);
		if (!state)
			goto fail;
		goto next;
	}

	/* no subcomponents visible - no change in perms */
	return 0;

next:
	tmp = aa_compute_fperms(profile->file.dfa, state, &cond);
	aa_apply_modes_to_perms(profile, &tmp);
	aa_perms_accum(perms, &tmp);
	label_for_each_cont(i, label, tp) {
		if (!aa_ns_visible(profile->ns, tp->ns, subns))
			continue;
		state = match_component(profile, tp, stack, start);
		if (!state)
			goto fail;
		tmp = aa_compute_fperms(profile->file.dfa, state, &cond);
		aa_apply_modes_to_perms(profile, &tmp);
		aa_perms_accum(perms, &tmp);
	}

	if ((perms->allow & request) != request)
		return -EACCES;

	return 0;

fail:
	*perms = nullperms;
	return -EACCES;
}

/**
 * label_match - do a multi-component label match
 * @profile: profile to match against (NOT NULL)
 * @label: label to match (NOT NULL)
 * @stack: whether this is a stacking request
 * @state: state to start in
 * @subns: whether to match subns components
 * @request: permission request
 * @perms: Returns computed perms (NOT NULL)
 *
 * Returns: the state the match finished in, may be the none matching state
 */
static int label_match(struct aa_profile *profile, struct aa_label *label,
		       bool stack, unsigned int state, bool subns, u32 request,
		       struct aa_perms *perms)
{
	int error;

	*perms = nullperms;
	error = label_compound_match(profile, label, stack, state, subns,
				     request, perms);
	if (!error)
		return error;

	*perms = allperms;
	return label_components_match(profile, label, stack, state, subns,
				      request, perms);
}

/******* end TODO: dedup *****/

/**
 * change_profile_perms - find permissions for change_profile
 * @profile: the current profile  (NOT NULL)
 * @target: label to transition to (NOT NULL)
 * @stack: whether this is a stacking request
 * @request: requested perms
 * @start: state to start matching in
 *
 *
 * Returns: permission set
 *
 * currently only matches full label A//&B//&C or individual components A, B, C
 * not arbitrary combinations. Eg. A//&B, C
 */
static int change_profile_perms(struct aa_profile *profile,
				struct aa_label *target, bool stack,
				u32 request, unsigned int start,
				struct aa_perms *perms)
{
	if (profile_unconfined(profile)) {
		perms->allow = AA_MAY_CHANGE_PROFILE | AA_MAY_ONEXEC;
		perms->audit = perms->quiet = perms->kill = 0;
		return 0;
	}

	/* TODO: add profile in ns screening */
	return label_match(profile, target, stack, start, true, request, perms);
}

/**
 * __attach_match_ - find an attachment match
 * @name - to match against  (NOT NULL)
 * @head - profile list to walk  (NOT NULL)
 * @info - info message if there was an error (NOT NULL)
 *
 * Do a linear search on the profiles in the list.  There is a matching
 * preference where an exact match is preferred over a name which uses
 * expressions to match, and matching expressions with the greatest
 * xmatch_len are preferred.
 *
 * Requires: @head not be shared or have appropriate locks held
 *
 * Returns: profile or NULL if no match found
 */
static struct aa_profile *__attach_match(const char *name,
					 struct list_head *head,
					 const char **info)
{
	int len = 0;
	bool conflict = false;
	struct aa_profile *profile, *candidate = NULL;

	list_for_each_entry_rcu(profile, head, base.list) {
		if (profile->label.flags & FLAG_NULL &&
		    &profile->label == ns_unconfined(profile->ns))
			continue;

		if (profile->xmatch) {
<<<<<<< HEAD
			if (profile->xmatch_len == len) {
				conflict = true;
				continue;
			} else if (profile->xmatch_len > len) {
=======
			if (profile->xmatch_len >= len) {
>>>>>>> 8f05b9c6
				unsigned int state;
				u32 perm;

				state = aa_dfa_match(profile->xmatch,
						     DFA_START, name);
				perm = dfa_user_allow(profile->xmatch, state);
				/* any accepting state means a valid match. */
				if (perm & MAY_EXEC) {
<<<<<<< HEAD
=======
					if (profile->xmatch_len == len) {
						conflict = true;
						continue;
					}
>>>>>>> 8f05b9c6
					candidate = profile;
					len = profile->xmatch_len;
					conflict = false;
				}
			}
		} else if (!strcmp(profile->base.name, name))
			/* exact non-re match, no more searching required */
			return profile;
	}

	if (conflict) {
		*info = "conflicting profile attachments";
		return NULL;
	}

	return candidate;
}

/**
 * find_attach - do attachment search for unconfined processes
 * @ns: the current namespace  (NOT NULL)
 * @list: list to search  (NOT NULL)
 * @name: the executable name to match against  (NOT NULL)
 * @info: info message if there was an error
 *
 * Returns: label or NULL if no match found
 */
static struct aa_label *find_attach(struct aa_ns *ns, struct list_head *list,
				    const char *name, const char **info)
{
	struct aa_profile *profile;

	rcu_read_lock();
	profile = aa_get_profile(__attach_match(name, list, info));
	rcu_read_unlock();

	return profile ? &profile->label : NULL;
}

static const char *next_name(int xtype, const char *name)
{
	return NULL;
}

/**
 * x_table_lookup - lookup an x transition name via transition table
 * @profile: current profile (NOT NULL)
 * @xindex: index into x transition table
 * @name: returns: name tested to find label (NOT NULL)
 *
 * Returns: refcounted label, or NULL on failure (MAYBE NULL)
 */
struct aa_label *x_table_lookup(struct aa_profile *profile, u32 xindex,
				const char **name)
{
	struct aa_label *label = NULL;
	u32 xtype = xindex & AA_X_TYPE_MASK;
	int index = xindex & AA_X_INDEX_MASK;

	AA_BUG(!name);

	/* index is guaranteed to be in range, validated at load time */
	/* TODO: move lookup parsing to unpack time so this is a straight
	 *       index into the resultant label
	 */
	for (*name = profile->file.trans.table[index]; !label && *name;
	     *name = next_name(xtype, *name)) {
		if (xindex & AA_X_CHILD) {
			struct aa_profile *new_profile;
			/* release by caller */
			new_profile = aa_find_child(profile, *name);
			if (new_profile)
				label = &new_profile->label;
			continue;
		}
		label = aa_label_parse(&profile->label, *name, GFP_ATOMIC,
				       true, false);
		if (IS_ERR(label))
			label = NULL;
	}

	/* released by caller */

	return label;
}

/**
 * x_to_label - get target label for a given xindex
 * @profile: current profile  (NOT NULL)
 * @name: name to lookup (NOT NULL)
 * @xindex: index into x transition table
 * @lookupname: returns: name used in lookup if one was specified (NOT NULL)
 *
 * find label for a transition index
 *
 * Returns: refcounted label or NULL if not found available
 */
static struct aa_label *x_to_label(struct aa_profile *profile,
				   const char *name, u32 xindex,
				   const char **lookupname,
				   const char **info)
{
	struct aa_label *new = NULL;
	struct aa_ns *ns = profile->ns;
	u32 xtype = xindex & AA_X_TYPE_MASK;
	const char *stack = NULL;

	switch (xtype) {
	case AA_X_NONE:
		/* fail exec unless ix || ux fallback - handled by caller */
		*lookupname = NULL;
		break;
	case AA_X_TABLE:
		/* TODO: fix when perm mapping done at unload */
		stack = profile->file.trans.table[xindex & AA_X_INDEX_MASK];
		if (*stack != '&') {
			/* released by caller */
			new = x_table_lookup(profile, xindex, lookupname);
			stack = NULL;
			break;
		}
		/* fall through to X_NAME */
	case AA_X_NAME:
		if (xindex & AA_X_CHILD)
			/* released by caller */
			new = find_attach(ns, &profile->base.profiles,
					  name, info);
		else
			/* released by caller */
			new = find_attach(ns, &ns->base.profiles,
					  name, info);
		*lookupname = name;
		break;
	}

	if (!new) {
		if (xindex & AA_X_INHERIT) {
			/* (p|c|n)ix - don't change profile but do
			 * use the newest version
			 */
			*info = "ix fallback";
			/* no profile && no error */
			new = aa_get_newest_label(&profile->label);
		} else if (xindex & AA_X_UNCONFINED) {
			new = aa_get_newest_label(ns_unconfined(profile->ns));
			*info = "ux fallback";
		}
	}

	if (new && stack) {
		/* base the stack on post domain transition */
		struct aa_label *base = new;

		new = aa_label_parse(base, stack, GFP_ATOMIC, true, false);
		if (IS_ERR(new))
			new = NULL;
		aa_put_label(base);
	}

	/* released by caller */
	return new;
}

static struct aa_label *profile_transition(struct aa_profile *profile,
					   const struct linux_binprm *bprm,
					   char *buffer, struct path_cond *cond,
					   bool *secure_exec)
{
	struct aa_label *new = NULL;
	const char *info = NULL, *name = NULL, *target = NULL;
	unsigned int state = profile->file.start;
	struct aa_perms perms = {};
	bool nonewprivs = false;
	int error = 0;

	AA_BUG(!profile);
	AA_BUG(!bprm);
	AA_BUG(!buffer);

	error = aa_path_name(&bprm->file->f_path, profile->path_flags, buffer,
			     &name, &info, profile->disconnected);
	if (error) {
		if (profile_unconfined(profile) ||
		    (profile->label.flags & FLAG_IX_ON_NAME_ERROR)) {
			AA_DEBUG("name lookup ix on error");
			error = 0;
			new = aa_get_newest_label(&profile->label);
		}
		name = bprm->filename;
		goto audit;
	}

	if (profile_unconfined(profile)) {
		new = find_attach(profile->ns, &profile->ns->base.profiles,
				  name, &info);
		if (new) {
			AA_DEBUG("unconfined attached to new label");
			return new;
		}
		AA_DEBUG("unconfined exec no attachment");
		return aa_get_newest_label(&profile->label);
	}

	/* find exec permissions for name */
	state = aa_str_perms(profile->file.dfa, state, name, cond, &perms);
	if (perms.allow & MAY_EXEC) {
		/* exec permission determine how to transition */
		new = x_to_label(profile, name, perms.xindex, &target, &info);
		if (new && new->proxy == profile->label.proxy && info) {
			/* hack ix fallback - improve how this is detected */
			goto audit;
		} else if (!new) {
			error = -EACCES;
			info = "profile transition not found";
			/* remove MAY_EXEC to audit as failure */
			perms.allow &= ~MAY_EXEC;
		}
	} else if (COMPLAIN_MODE(profile)) {
		/* no exec permission - learning mode */
		struct aa_profile *new_profile = NULL;
		char *n = kstrdup(name, GFP_ATOMIC);

		if (n) {
			/* name is ptr into buffer */
			long pos = name - buffer;
			/* break per cpu buffer hold */
			put_buffers(buffer);
			new_profile = aa_new_null_profile(profile, false, n,
							  GFP_KERNEL);
			get_buffers(buffer);
			name = buffer + pos;
			strcpy((char *)name, n);
			kfree(n);
		}
		if (!new_profile) {
			error = -ENOMEM;
			info = "could not create null profile";
		} else {
			error = -EACCES;
			new = &new_profile->label;
		}
		perms.xindex |= AA_X_UNSAFE;
	} else
		/* fail exec */
		error = -EACCES;

	if (!new)
		goto audit;

	/* Policy has specified a domain transitions. if no_new_privs and
	 * confined and not transitioning to the current domain fail.
	 *
	 * NOTE: Domain transitions from unconfined and to stritly stacked
	 * subsets are allowed even when no_new_privs is set because this
	 * aways results in a further reduction of permissions.
	 */
	if ((bprm->unsafe & LSM_UNSAFE_NO_NEW_PRIVS) &&
	    !profile_unconfined(profile) &&
	    !aa_label_is_subset(new, &profile->label)) {
		error = -EPERM;
		info = "no new privs";
		nonewprivs = true;
		perms.allow &= ~MAY_EXEC;
		goto audit;
	}

	if (!(perms.xindex & AA_X_UNSAFE)) {
		if (DEBUG_ON) {
			dbg_printk("apparmor: scrubbing environment variables"
				   " for %s profile=", name);
			aa_label_printk(new, GFP_ATOMIC);
			dbg_printk("\n");
		}
		*secure_exec = true;
	}

audit:
	aa_audit_file(profile, &perms, OP_EXEC, MAY_EXEC, name, target, new,
		      cond->uid, info, error);
	if (!new || nonewprivs) {
		aa_put_label(new);
		return ERR_PTR(error);
	}

	return new;
}

static int profile_onexec(struct aa_profile *profile, struct aa_label *onexec,
			  bool stack, const struct linux_binprm *bprm,
			  char *buffer, struct path_cond *cond,
			  bool *secure_exec)
{
	unsigned int state = profile->file.start;
	struct aa_perms perms = {};
	const char *xname = NULL, *info = "change_profile onexec";
	int error = -EACCES;

	AA_BUG(!profile);
	AA_BUG(!onexec);
	AA_BUG(!bprm);
	AA_BUG(!buffer);

	if (profile_unconfined(profile)) {
		/* change_profile on exec already granted */
		/*
		 * NOTE: Domain transitions from unconfined are allowed
		 * even when no_new_privs is set because this aways results
		 * in a further reduction of permissions.
		 */
		return 0;
	}

	error = aa_path_name(&bprm->file->f_path, profile->path_flags, buffer,
			     &xname, &info, profile->disconnected);
	if (error) {
		if (profile_unconfined(profile) ||
		    (profile->label.flags & FLAG_IX_ON_NAME_ERROR)) {
			AA_DEBUG("name lookup ix on error");
			error = 0;
		}
		xname = bprm->filename;
		goto audit;
	}

	/* find exec permissions for name */
	state = aa_str_perms(profile->file.dfa, state, xname, cond, &perms);
	if (!(perms.allow & AA_MAY_ONEXEC)) {
		info = "no change_onexec valid for executable";
		goto audit;
	}
	/* test if this exec can be paired with change_profile onexec.
	 * onexec permission is linked to exec with a standard pairing
	 * exec\0change_profile
	 */
	state = aa_dfa_null_transition(profile->file.dfa, state);
	error = change_profile_perms(profile, onexec, stack, AA_MAY_ONEXEC,
				     state, &perms);
	if (error) {
		perms.allow &= ~AA_MAY_ONEXEC;
		goto audit;
	}
	/* Policy has specified a domain transitions. if no_new_privs and
	 * confined and not transitioning to the current domain fail.
	 *
	 * NOTE: Domain transitions from unconfined and to stritly stacked
	 * subsets are allowed even when no_new_privs is set because this
	 * aways results in a further reduction of permissions.
	 */
	if ((bprm->unsafe & LSM_UNSAFE_NO_NEW_PRIVS) &&
	    !profile_unconfined(profile) &&
	    !aa_label_is_subset(onexec, &profile->label)) {
		error = -EPERM;
		info = "no new privs";
		perms.allow &= ~AA_MAY_ONEXEC;
		goto audit;
	}

	if (!(perms.xindex & AA_X_UNSAFE)) {
		if (DEBUG_ON) {
			dbg_printk("apparmor: scrubbing environment "
				   "variables for %s label=", xname);
			aa_label_printk(onexec, GFP_ATOMIC);
			dbg_printk("\n");
		}
		*secure_exec = true;
	}

audit:
	return aa_audit_file(profile, &perms, OP_EXEC, AA_MAY_ONEXEC, xname,
			     NULL, onexec, cond->uid, info, error);
}

/* ensure none ns domain transitions are correctly applied with onexec */

static struct aa_label *handle_onexec(struct aa_label *label,
				      struct aa_label *onexec, bool stack,
				      const struct linux_binprm *bprm,
				      char *buffer, struct path_cond *cond,
				      bool *unsafe)
{
	struct aa_profile *profile;
	struct aa_label *new;
	int error;

	AA_BUG(!label);
	AA_BUG(!onexec);
	AA_BUG(!bprm);
	AA_BUG(!buffer);

	if (!stack) {
		error = fn_for_each_in_ns(label, profile,
				profile_onexec(profile, onexec, stack,
					       bprm, buffer, cond, unsafe));
		if (error)
			return ERR_PTR(error);
		new = fn_label_build_in_ns(label, profile, GFP_ATOMIC,
				aa_get_newest_label(onexec),
				profile_transition(profile, bprm, buffer,
						   cond, unsafe));

	} else {
		/* TODO: determine how much we want to losen this */
		error = fn_for_each_in_ns(label, profile,
				profile_onexec(profile, onexec, stack, bprm,
					       buffer, cond, unsafe));
		if (error)
			return ERR_PTR(error);
		new = fn_label_build_in_ns(label, profile, GFP_ATOMIC,
				aa_label_merge(&profile->label, onexec,
					       GFP_ATOMIC),
				profile_transition(profile, bprm, buffer,
						   cond, unsafe));
	}

	if (new)
		return new;

	/* TODO: get rid of GLOBAL_ROOT_UID */
	error = fn_for_each_in_ns(label, profile,
			aa_audit_file(profile, &nullperms, OP_CHANGE_ONEXEC,
				      AA_MAY_ONEXEC, bprm->filename, NULL,
				      onexec, GLOBAL_ROOT_UID,
				      "failed to build target label", -ENOMEM));
	return ERR_PTR(error);
}

/**
 * apparmor_bprm_set_creds - set the new creds on the bprm struct
 * @bprm: binprm for the exec  (NOT NULL)
 *
 * Returns: %0 or error on failure
 *
 * TODO: once the other paths are done see if we can't refactor into a fn
 */
int apparmor_bprm_set_creds(struct linux_binprm *bprm)
{
	struct aa_task_ctx *ctx;
	struct aa_label *label, *new = NULL;
	struct aa_profile *profile;
	char *buffer = NULL;
	const char *info = NULL;
	int error = 0;
	bool unsafe = false;
	struct path_cond cond = {
		file_inode(bprm->file)->i_uid,
		file_inode(bprm->file)->i_mode
	};

	if (bprm->called_set_creds)
		return 0;

	ctx = cred_ctx(bprm->cred);
	AA_BUG(!ctx);

	label = aa_get_newest_label(ctx->label);

	/* buffer freed below, name is pointer into buffer */
	get_buffers(buffer);
	/* Test for onexec first as onexec override other x transitions. */
	if (ctx->onexec)
		new = handle_onexec(label, ctx->onexec, ctx->token,
				    bprm, buffer, &cond, &unsafe);
	else
		new = fn_label_build(label, profile, GFP_ATOMIC,
				profile_transition(profile, bprm, buffer,
						   &cond, &unsafe));

	AA_BUG(!new);
	if (IS_ERR(new)) {
		error = PTR_ERR(new);
		goto done;
	} else if (!new) {
		error = -ENOMEM;
		goto done;
	}

	/* TODO: Add ns level no_new_privs subset test */

	if (bprm->unsafe & LSM_UNSAFE_SHARE) {
		/* FIXME: currently don't mediate shared state */
		;
	}

	if (bprm->unsafe & (LSM_UNSAFE_PTRACE)) {
		/* TODO: test needs to be profile of label to new */
		error = may_change_ptraced_domain(new, &info);
		if (error)
			goto audit;
	}

	if (unsafe) {
		if (DEBUG_ON) {
			dbg_printk("scrubbing environment variables for %s "
				   "label=", bprm->filename);
			aa_label_printk(new, GFP_ATOMIC);
			dbg_printk("\n");
		}
		bprm->secureexec = 1;
	}

	if (label->proxy != new->proxy) {
		/* when transitioning clear unsafe personality bits */
		if (DEBUG_ON) {
			dbg_printk("apparmor: clearing unsafe personality "
				   "bits. %s label=", bprm->filename);
			aa_label_printk(new, GFP_ATOMIC);
			dbg_printk("\n");
		}
		bprm->per_clear |= PER_CLEAR_ON_SETID;
	}
	aa_put_label(ctx->label);
	/* transfer reference, released when ctx is freed */
	ctx->label = new;

done:
	/* clear out temporary/transitional state from the context */
	aa_clear_task_ctx_trans(ctx);

	aa_put_label(label);
	put_buffers(buffer);

	return error;

audit:
	error = fn_for_each(label, profile,
			aa_audit_file(profile, &nullperms, OP_EXEC, MAY_EXEC,
				      bprm->filename, NULL, new,
				      file_inode(bprm->file)->i_uid, info,
				      error));
	aa_put_label(new);
	goto done;
}

/*
 * Functions for self directed profile change
 */


/* helper fn for change_hat
 *
 * Returns: label for hat transition OR ERR_PTR.  Does NOT return NULL
 */
static struct aa_label *build_change_hat(struct aa_profile *profile,
					 const char *name, bool sibling)
{
	struct aa_profile *root, *hat = NULL;
	const char *info = NULL;
	int error = 0;

	if (sibling && PROFILE_IS_HAT(profile)) {
		root = aa_get_profile_rcu(&profile->parent);
	} else if (!sibling && !PROFILE_IS_HAT(profile)) {
		root = aa_get_profile(profile);
	} else {
		info = "conflicting target types";
		error = -EPERM;
		goto audit;
	}

	hat = aa_find_child(root, name);
	if (!hat) {
		error = -ENOENT;
		if (COMPLAIN_MODE(profile)) {
			hat = aa_new_null_profile(profile, true, name,
						  GFP_KERNEL);
			if (!hat) {
				info = "failed null profile create";
				error = -ENOMEM;
			}
		}
	}
	aa_put_profile(root);

audit:
	aa_audit_file(profile, &nullperms, OP_CHANGE_HAT, AA_MAY_CHANGEHAT,
		      name, hat ? hat->base.hname : NULL,
		      hat ? &hat->label : NULL, GLOBAL_ROOT_UID, NULL,
		      error);
	if (!hat || (error && error != -ENOENT))
		return ERR_PTR(error);
	/* if hat && error - complain mode, already audited and we adjust for
	 * complain mode allow by returning hat->label
	 */
	return &hat->label;
}

/* helper fn for changing into a hat
 *
 * Returns: label for hat transition or ERR_PTR. Does not return NULL
 */
static struct aa_label *change_hat(struct aa_label *label, const char *hats[],
				   int count, int flags)
{
	struct aa_profile *profile, *root, *hat = NULL;
	struct aa_label *new;
	struct label_it it;
	bool sibling = false;
	const char *name, *info = NULL;
	int i, error;

	AA_BUG(!label);
	AA_BUG(!hats);
	AA_BUG(count < 1);

	if (PROFILE_IS_HAT(labels_profile(label)))
		sibling = true;

	/*find first matching hat */
	for (i = 0; i < count && !hat; i++) {
		name = hats[i];
		label_for_each_in_ns(it, labels_ns(label), label, profile) {
			if (sibling && PROFILE_IS_HAT(profile)) {
				root = aa_get_profile_rcu(&profile->parent);
			} else if (!sibling && !PROFILE_IS_HAT(profile)) {
				root = aa_get_profile(profile);
			} else {	/* conflicting change type */
				info = "conflicting targets types";
				error = -EPERM;
				goto fail;
			}
			hat = aa_find_child(root, name);
			aa_put_profile(root);
			if (!hat) {
				if (!COMPLAIN_MODE(profile))
					goto outer_continue;
				/* complain mode succeed as if hat */
			} else if (!PROFILE_IS_HAT(hat)) {
				info = "target not hat";
				error = -EPERM;
				aa_put_profile(hat);
				goto fail;
			}
			aa_put_profile(hat);
		}
		/* found a hat for all profiles in ns */
		goto build;
outer_continue:
	;
	}
	/* no hats that match, find appropriate error
	 *
	 * In complain mode audit of the failure is based off of the first
	 * hat supplied.  This is done due how userspace interacts with
	 * change_hat.
	 */
	name = NULL;
	label_for_each_in_ns(it, labels_ns(label), label, profile) {
		if (!list_empty(&profile->base.profiles)) {
			info = "hat not found";
			error = -ENOENT;
			goto fail;
		}
	}
	info = "no hats defined";
	error = -ECHILD;

fail:
	label_for_each_in_ns(it, labels_ns(label), label, profile) {
		/*
		 * no target as it has failed to be found or built
		 *
		 * change_hat uses probing and should not log failures
		 * related to missing hats
		 */
		/* TODO: get rid of GLOBAL_ROOT_UID */
		if (count > 1 || COMPLAIN_MODE(profile)) {
			aa_audit_file(profile, &nullperms, OP_CHANGE_HAT,
				      AA_MAY_CHANGEHAT, name, NULL, NULL,
				      GLOBAL_ROOT_UID, info, error);
		}
	}
	return ERR_PTR(error);

build:
	new = fn_label_build_in_ns(label, profile, GFP_KERNEL,
				   build_change_hat(profile, name, sibling),
				   aa_get_label(&profile->label));
	if (!new) {
		info = "label build failed";
		error = -ENOMEM;
		goto fail;
	} /* else if (IS_ERR) build_change_hat has logged error so return new */

	return new;
}

/**
 * aa_change_hat - change hat to/from subprofile
 * @hats: vector of hat names to try changing into (MAYBE NULL if @count == 0)
 * @count: number of hat names in @hats
 * @token: magic value to validate the hat change
 * @flags: flags affecting behavior of the change
 *
 * Returns %0 on success, error otherwise.
 *
 * Change to the first profile specified in @hats that exists, and store
 * the @hat_magic in the current task context.  If the count == 0 and the
 * @token matches that stored in the current task context, return to the
 * top level profile.
 *
 * change_hat only applies to profiles in the current ns, and each profile
 * in the ns must make the same transition otherwise change_hat will fail.
 */
int aa_change_hat(const char *hats[], int count, u64 token, int flags)
{
	const struct cred *cred;
	struct aa_task_ctx *ctx;
	struct aa_label *label, *previous, *new = NULL, *target = NULL;
	struct aa_profile *profile;
	struct aa_perms perms = {};
	const char *info = NULL;
	int error = 0;

	/*
	 * Fail explicitly requested domain transitions if no_new_privs.
	 * There is no exception for unconfined as change_hat is not
	 * available.
	 */
	if (task_no_new_privs(current)) {
		/* not an apparmor denial per se, so don't log it */
		AA_DEBUG("no_new_privs - change_hat denied");
		return -EPERM;
	}

	/* released below */
	cred = get_current_cred();
	ctx = cred_ctx(cred);
	label = aa_get_newest_cred_label(cred);
	previous = aa_get_newest_label(ctx->previous);

	if (unconfined(label)) {
		info = "unconfined can not change_hat";
		error = -EPERM;
		goto fail;
	}

	if (count) {
		new = change_hat(label, hats, count, flags);
		AA_BUG(!new);
		if (IS_ERR(new)) {
			error = PTR_ERR(new);
			new = NULL;
			/* already audited */
			goto out;
		}

		error = may_change_ptraced_domain(new, &info);
		if (error)
			goto fail;

		if (flags & AA_CHANGE_TEST)
			goto out;

		target = new;
		error = aa_set_current_hat(new, token);
		if (error == -EACCES)
			/* kill task in case of brute force attacks */
			goto kill;
	} else if (previous && !(flags & AA_CHANGE_TEST)) {
		/* Return to saved label.  Kill task if restore fails
		 * to avoid brute force attacks
		 */
		target = previous;
		error = aa_restore_previous_label(token);
		if (error) {
			if (error == -EACCES)
				goto kill;
			goto fail;
		}
	} /* else ignore @flags && restores when there is no saved profile */

out:
	aa_put_label(new);
	aa_put_label(previous);
	aa_put_label(label);
	put_cred(cred);

	return error;

kill:
	info = "failed token match";
	perms.kill = AA_MAY_CHANGEHAT;

fail:
	fn_for_each_in_ns(label, profile,
		aa_audit_file(profile, &perms, OP_CHANGE_HAT,
			      AA_MAY_CHANGEHAT, NULL, NULL, target,
			      GLOBAL_ROOT_UID, info, error));

	goto out;
}


static int change_profile_perms_wrapper(const char *op, const char *name,
					struct aa_profile *profile,
					struct aa_label *target, bool stack,
					u32 request, struct aa_perms *perms)
{
	const char *info = NULL;
	int error = 0;

	/*
	 * Fail explicitly requested domain transitions when no_new_privs
	 * and not unconfined OR the transition results in a stack on
	 * the current label.
	 * Stacking domain transitions and transitions from unconfined are
	 * allowed even when no_new_privs is set because this aways results
	 * in a reduction of permissions.
	 */
	if (task_no_new_privs(current) && !stack &&
	    !profile_unconfined(profile) &&
	    !aa_label_is_subset(target, &profile->label)) {
		info = "no new privs";
		error = -EPERM;
	}

	if (!error)
		error = change_profile_perms(profile, target, stack, request,
					     profile->file.start, perms);
	if (error)
		error = aa_audit_file(profile, perms, op, request, name,
				      NULL, target, GLOBAL_ROOT_UID, info,
				      error);

	return error;
}

/**
 * aa_change_profile - perform a one-way profile transition
 * @fqname: name of profile may include namespace (NOT NULL)
 * @onexec: whether this transition is to take place immediately or at exec
 * @flags: flags affecting change behavior
 *
 * Change to new profile @name.  Unlike with hats, there is no way
 * to change back.  If @name isn't specified the current profile name is
 * used.
 * If @onexec then the transition is delayed until
 * the next exec.
 *
 * Returns %0 on success, error otherwise.
 */
int aa_change_profile(const char *fqname, int flags)
{
	struct aa_label *label, *new = NULL, *target = NULL;
	struct aa_profile *profile;
	struct aa_perms perms = {};
	const char *info = NULL;
	const char *auditname = fqname;		/* retain leading & if stack */
	bool stack = flags & AA_CHANGE_STACK;
	int error = 0;
	char *op;
	u32 request;

	if (!fqname || !*fqname) {
		AA_DEBUG("no profile name");
		return -EINVAL;
	}

	if (flags & AA_CHANGE_ONEXEC) {
		request = AA_MAY_ONEXEC;
		if (stack)
			op = OP_STACK_ONEXEC;
		else
			op = OP_CHANGE_ONEXEC;
	} else {
		request = AA_MAY_CHANGE_PROFILE;
		if (stack)
			op = OP_STACK;
		else
			op = OP_CHANGE_PROFILE;
	}

	label = aa_get_current_label();

	if (*fqname == '&') {
		stack = true;
		/* don't have label_parse() do stacking */
		fqname++;
	}
	target = aa_label_parse(label, fqname, GFP_KERNEL, true, false);
	if (IS_ERR(target)) {
		struct aa_profile *tprofile;

		info = "label not found";
		error = PTR_ERR(target);
		target = NULL;
		/*
		 * TODO: fixme using labels_profile is not right - do profile
		 * per complain profile
		 */
		if ((flags & AA_CHANGE_TEST) ||
		    !COMPLAIN_MODE(labels_profile(label)))
			goto audit;
		/* released below */
		tprofile = aa_new_null_profile(labels_profile(label), false,
					       fqname, GFP_KERNEL);
		if (!tprofile) {
			info = "failed null profile create";
			error = -ENOMEM;
			goto audit;
		}
		target = &tprofile->label;
		goto check;
	}

	/*
	 * self directed transitions only apply to current policy ns
	 * TODO: currently requiring perms for stacking and straight change
	 *       stacking doesn't strictly need this. Determine how much
	 *       we want to loosen this restriction for stacking
	 *
	 * if (!stack) {
	 */
	error = fn_for_each_in_ns(label, profile,
			change_profile_perms_wrapper(op, auditname,
						     profile, target, stack,
						     request, &perms));
	if (error)
		/* auditing done in change_profile_perms_wrapper */
		goto out;

	/* } */

check:
	/* check if tracing task is allowed to trace target domain */
	error = may_change_ptraced_domain(target, &info);
	if (error && !fn_for_each_in_ns(label, profile,
					COMPLAIN_MODE(profile)))
		goto audit;

	/* TODO: add permission check to allow this
	 * if ((flags & AA_CHANGE_ONEXEC) && !current_is_single_threaded()) {
	 *      info = "not a single threaded task";
	 *      error = -EACCES;
	 *      goto audit;
	 * }
	 */
	if (flags & AA_CHANGE_TEST)
		goto out;

	if (!(flags & AA_CHANGE_ONEXEC)) {
		/* only transition profiles in the current ns */
		if (stack)
			new = aa_label_merge(label, target, GFP_KERNEL);
		else
			new = fn_label_build_in_ns(label, profile, GFP_KERNEL,
					aa_get_label(target),
					aa_get_label(&profile->label));
		if (IS_ERR_OR_NULL(new)) {
			info = "failed to build target label";
			error = PTR_ERR(new);
			new = NULL;
			perms.allow = 0;
			goto audit;
		}
		error = aa_replace_current_label(new);
	} else
		/* full transition will be built in exec path */
		error = aa_set_current_onexec(target, stack);

audit:
	error = fn_for_each_in_ns(label, profile,
			aa_audit_file(profile, &perms, op, request, auditname,
				      NULL, new ? new : target,
				      GLOBAL_ROOT_UID, info, error));

out:
	aa_put_label(new);
	aa_put_label(target);
	aa_put_label(label);

	return error;
}<|MERGE_RESOLUTION|>--- conflicted
+++ resolved
@@ -330,14 +330,7 @@
 			continue;
 
 		if (profile->xmatch) {
-<<<<<<< HEAD
-			if (profile->xmatch_len == len) {
-				conflict = true;
-				continue;
-			} else if (profile->xmatch_len > len) {
-=======
 			if (profile->xmatch_len >= len) {
->>>>>>> 8f05b9c6
 				unsigned int state;
 				u32 perm;
 
@@ -346,13 +339,10 @@
 				perm = dfa_user_allow(profile->xmatch, state);
 				/* any accepting state means a valid match. */
 				if (perm & MAY_EXEC) {
-<<<<<<< HEAD
-=======
 					if (profile->xmatch_len == len) {
 						conflict = true;
 						continue;
 					}
->>>>>>> 8f05b9c6
 					candidate = profile;
 					len = profile->xmatch_len;
 					conflict = false;
