/*
 * Copyright (C) 2007 Oracle.  All rights reserved.
 *
 * This program is free software; you can redistribute it and/or
 * modify it under the terms of the GNU General Public
 * License v2 as published by the Free Software Foundation.
 *
 * This program is distributed in the hope that it will be useful,
 * but WITHOUT ANY WARRANTY; without even the implied warranty of
 * MERCHANTABILITY or FITNESS FOR A PARTICULAR PURPOSE.  See the GNU
 * General Public License for more details.
 *
 * You should have received a copy of the GNU General Public
 * License along with this program; if not, write to the
 * Free Software Foundation, Inc., 59 Temple Place - Suite 330,
 * Boston, MA 021110-1307, USA.
 */

#include <linux/kernel.h>
#include <linux/bio.h>
#include <linux/buffer_head.h>
#include <linux/file.h>
#include <linux/fs.h>
#include <linux/fsnotify.h>
#include <linux/pagemap.h>
#include <linux/highmem.h>
#include <linux/time.h>
#include <linux/init.h>
#include <linux/string.h>
#include <linux/backing-dev.h>
#include <linux/mount.h>
#include <linux/mpage.h>
#include <linux/namei.h>
#include <linux/swap.h>
#include <linux/writeback.h>
#include <linux/statfs.h>
#include <linux/compat.h>
#include <linux/bit_spinlock.h>
#include <linux/security.h>
#include <linux/xattr.h>
#include <linux/vmalloc.h>
#include <linux/slab.h>
#include <linux/blkdev.h>
#include <linux/uuid.h>
#include <linux/btrfs.h>
#include <linux/uaccess.h>
#include "ctree.h"
#include "disk-io.h"
#include "transaction.h"
#include "btrfs_inode.h"
#include "print-tree.h"
#include "volumes.h"
#include "locking.h"
#include "inode-map.h"
#include "backref.h"
#include "rcu-string.h"
#include "send.h"
#include "dev-replace.h"
#include "props.h"
#include "sysfs.h"
#include "qgroup.h"

#ifdef CONFIG_64BIT
/* If we have a 32-bit userspace and 64-bit kernel, then the UAPI
 * structures are incorrect, as the timespec structure from userspace
 * is 4 bytes too small. We define these alternatives here to teach
 * the kernel about the 32-bit struct packing.
 */
struct btrfs_ioctl_timespec_32 {
	__u64 sec;
	__u32 nsec;
} __attribute__ ((__packed__));

struct btrfs_ioctl_received_subvol_args_32 {
	char	uuid[BTRFS_UUID_SIZE];	/* in */
	__u64	stransid;		/* in */
	__u64	rtransid;		/* out */
	struct btrfs_ioctl_timespec_32 stime; /* in */
	struct btrfs_ioctl_timespec_32 rtime; /* out */
	__u64	flags;			/* in */
	__u64	reserved[16];		/* in */
} __attribute__ ((__packed__));

#define BTRFS_IOC_SET_RECEIVED_SUBVOL_32 _IOWR(BTRFS_IOCTL_MAGIC, 37, \
				struct btrfs_ioctl_received_subvol_args_32)
#endif


static int btrfs_clone(struct inode *src, struct inode *inode,
		       u64 off, u64 olen, u64 olen_aligned, u64 destoff,
		       int no_time_update);

/* Mask out flags that are inappropriate for the given type of inode. */
static inline __u32 btrfs_mask_flags(umode_t mode, __u32 flags)
{
	if (S_ISDIR(mode))
		return flags;
	else if (S_ISREG(mode))
		return flags & ~FS_DIRSYNC_FL;
	else
		return flags & (FS_NODUMP_FL | FS_NOATIME_FL);
}

/*
 * Export inode flags to the format expected by the FS_IOC_GETFLAGS ioctl.
 */
static unsigned int btrfs_flags_to_ioctl(unsigned int flags)
{
	unsigned int iflags = 0;

	if (flags & BTRFS_INODE_SYNC)
		iflags |= FS_SYNC_FL;
	if (flags & BTRFS_INODE_IMMUTABLE)
		iflags |= FS_IMMUTABLE_FL;
	if (flags & BTRFS_INODE_APPEND)
		iflags |= FS_APPEND_FL;
	if (flags & BTRFS_INODE_NODUMP)
		iflags |= FS_NODUMP_FL;
	if (flags & BTRFS_INODE_NOATIME)
		iflags |= FS_NOATIME_FL;
	if (flags & BTRFS_INODE_DIRSYNC)
		iflags |= FS_DIRSYNC_FL;
	if (flags & BTRFS_INODE_NODATACOW)
		iflags |= FS_NOCOW_FL;

	if ((flags & BTRFS_INODE_COMPRESS) && !(flags & BTRFS_INODE_NOCOMPRESS))
		iflags |= FS_COMPR_FL;
	else if (flags & BTRFS_INODE_NOCOMPRESS)
		iflags |= FS_NOCOMP_FL;

	return iflags;
}

/*
 * Update inode->i_flags based on the btrfs internal flags.
 */
void btrfs_update_iflags(struct inode *inode)
{
	struct btrfs_inode *ip = BTRFS_I(inode);
	unsigned int new_fl = 0;

	if (ip->flags & BTRFS_INODE_SYNC)
		new_fl |= S_SYNC;
	if (ip->flags & BTRFS_INODE_IMMUTABLE)
		new_fl |= S_IMMUTABLE;
	if (ip->flags & BTRFS_INODE_APPEND)
		new_fl |= S_APPEND;
	if (ip->flags & BTRFS_INODE_NOATIME)
		new_fl |= S_NOATIME;
	if (ip->flags & BTRFS_INODE_DIRSYNC)
		new_fl |= S_DIRSYNC;

	set_mask_bits(&inode->i_flags,
		      S_SYNC | S_APPEND | S_IMMUTABLE | S_NOATIME | S_DIRSYNC,
		      new_fl);
}

/*
 * Inherit flags from the parent inode.
 *
 * Currently only the compression flags and the cow flags are inherited.
 */
void btrfs_inherit_iflags(struct inode *inode, struct inode *dir)
{
	unsigned int flags;

	if (!dir)
		return;

	flags = BTRFS_I(dir)->flags;

	if (flags & BTRFS_INODE_NOCOMPRESS) {
		BTRFS_I(inode)->flags &= ~BTRFS_INODE_COMPRESS;
		BTRFS_I(inode)->flags |= BTRFS_INODE_NOCOMPRESS;
	} else if (flags & BTRFS_INODE_COMPRESS) {
		BTRFS_I(inode)->flags &= ~BTRFS_INODE_NOCOMPRESS;
		BTRFS_I(inode)->flags |= BTRFS_INODE_COMPRESS;
	}

	if (flags & BTRFS_INODE_NODATACOW) {
		BTRFS_I(inode)->flags |= BTRFS_INODE_NODATACOW;
		if (S_ISREG(inode->i_mode))
			BTRFS_I(inode)->flags |= BTRFS_INODE_NODATASUM;
	}

	btrfs_update_iflags(inode);
}

static int btrfs_ioctl_getflags(struct file *file, void __user *arg)
{
	struct btrfs_inode *ip = BTRFS_I(file_inode(file));
	unsigned int flags = btrfs_flags_to_ioctl(ip->flags);

	if (copy_to_user(arg, &flags, sizeof(flags)))
		return -EFAULT;
	return 0;
}

static int check_flags(unsigned int flags)
{
	if (flags & ~(FS_IMMUTABLE_FL | FS_APPEND_FL | \
		      FS_NOATIME_FL | FS_NODUMP_FL | \
		      FS_SYNC_FL | FS_DIRSYNC_FL | \
		      FS_NOCOMP_FL | FS_COMPR_FL |
		      FS_NOCOW_FL))
		return -EOPNOTSUPP;

	if ((flags & FS_NOCOMP_FL) && (flags & FS_COMPR_FL))
		return -EINVAL;

	return 0;
}

static int btrfs_ioctl_setflags(struct file *file, void __user *arg)
{
	struct inode *inode = file_inode(file);
	struct btrfs_inode *ip = BTRFS_I(inode);
	struct btrfs_root *root = ip->root;
	struct btrfs_trans_handle *trans;
	unsigned int flags, oldflags;
	int ret;
	u64 ip_oldflags;
	unsigned int i_oldflags;
	umode_t mode;

	if (!inode_owner_or_capable(inode))
		return -EPERM;

	if (btrfs_root_readonly(root))
		return -EROFS;

	if (copy_from_user(&flags, arg, sizeof(flags)))
		return -EFAULT;

	ret = check_flags(flags);
	if (ret)
		return ret;

	ret = mnt_want_write_file(file);
	if (ret)
		return ret;

	mutex_lock(&inode->i_mutex);

	ip_oldflags = ip->flags;
	i_oldflags = inode->i_flags;
	mode = inode->i_mode;

	flags = btrfs_mask_flags(inode->i_mode, flags);
	oldflags = btrfs_flags_to_ioctl(ip->flags);
	if ((flags ^ oldflags) & (FS_APPEND_FL | FS_IMMUTABLE_FL)) {
		if (!capable(CAP_LINUX_IMMUTABLE)) {
			ret = -EPERM;
			goto out_unlock;
		}
	}

	if (flags & FS_SYNC_FL)
		ip->flags |= BTRFS_INODE_SYNC;
	else
		ip->flags &= ~BTRFS_INODE_SYNC;
	if (flags & FS_IMMUTABLE_FL)
		ip->flags |= BTRFS_INODE_IMMUTABLE;
	else
		ip->flags &= ~BTRFS_INODE_IMMUTABLE;
	if (flags & FS_APPEND_FL)
		ip->flags |= BTRFS_INODE_APPEND;
	else
		ip->flags &= ~BTRFS_INODE_APPEND;
	if (flags & FS_NODUMP_FL)
		ip->flags |= BTRFS_INODE_NODUMP;
	else
		ip->flags &= ~BTRFS_INODE_NODUMP;
	if (flags & FS_NOATIME_FL)
		ip->flags |= BTRFS_INODE_NOATIME;
	else
		ip->flags &= ~BTRFS_INODE_NOATIME;
	if (flags & FS_DIRSYNC_FL)
		ip->flags |= BTRFS_INODE_DIRSYNC;
	else
		ip->flags &= ~BTRFS_INODE_DIRSYNC;
	if (flags & FS_NOCOW_FL) {
		if (S_ISREG(mode)) {
			/*
			 * It's safe to turn csums off here, no extents exist.
			 * Otherwise we want the flag to reflect the real COW
			 * status of the file and will not set it.
			 */
			if (inode->i_size == 0)
				ip->flags |= BTRFS_INODE_NODATACOW
					   | BTRFS_INODE_NODATASUM;
		} else {
			ip->flags |= BTRFS_INODE_NODATACOW;
		}
	} else {
		/*
		 * Revert back under same assuptions as above
		 */
		if (S_ISREG(mode)) {
			if (inode->i_size == 0)
				ip->flags &= ~(BTRFS_INODE_NODATACOW
				             | BTRFS_INODE_NODATASUM);
		} else {
			ip->flags &= ~BTRFS_INODE_NODATACOW;
		}
	}

	/*
	 * The COMPRESS flag can only be changed by users, while the NOCOMPRESS
	 * flag may be changed automatically if compression code won't make
	 * things smaller.
	 */
	if (flags & FS_NOCOMP_FL) {
		ip->flags &= ~BTRFS_INODE_COMPRESS;
		ip->flags |= BTRFS_INODE_NOCOMPRESS;

		ret = btrfs_set_prop(inode, "btrfs.compression", NULL, 0, 0);
		if (ret && ret != -ENODATA)
			goto out_drop;
	} else if (flags & FS_COMPR_FL) {
		const char *comp;

		ip->flags |= BTRFS_INODE_COMPRESS;
		ip->flags &= ~BTRFS_INODE_NOCOMPRESS;

		if (root->fs_info->compress_type == BTRFS_COMPRESS_LZO)
			comp = "lzo";
		else
			comp = "zlib";
		ret = btrfs_set_prop(inode, "btrfs.compression",
				     comp, strlen(comp), 0);
		if (ret)
			goto out_drop;

	} else {
		ret = btrfs_set_prop(inode, "btrfs.compression", NULL, 0, 0);
		if (ret && ret != -ENODATA)
			goto out_drop;
		ip->flags &= ~(BTRFS_INODE_COMPRESS | BTRFS_INODE_NOCOMPRESS);
	}

	trans = btrfs_start_transaction(root, 1);
	if (IS_ERR(trans)) {
		ret = PTR_ERR(trans);
		goto out_drop;
	}

	btrfs_update_iflags(inode);
	inode_inc_iversion(inode);
	inode->i_ctime = CURRENT_TIME;
	ret = btrfs_update_inode(trans, root, inode);

	btrfs_end_transaction(trans, root);
 out_drop:
	if (ret) {
		ip->flags = ip_oldflags;
		inode->i_flags = i_oldflags;
	}

 out_unlock:
	mutex_unlock(&inode->i_mutex);
	mnt_drop_write_file(file);
	return ret;
}

static int btrfs_ioctl_getversion(struct file *file, int __user *arg)
{
	struct inode *inode = file_inode(file);

	return put_user(inode->i_generation, arg);
}

static noinline int btrfs_ioctl_fitrim(struct file *file, void __user *arg)
{
	struct btrfs_fs_info *fs_info = btrfs_sb(file_inode(file)->i_sb);
	struct btrfs_device *device;
	struct request_queue *q;
	struct fstrim_range range;
	u64 minlen = ULLONG_MAX;
	u64 num_devices = 0;
	u64 total_bytes = btrfs_super_total_bytes(fs_info->super_copy);
	int ret;

	if (!capable(CAP_SYS_ADMIN))
		return -EPERM;

	rcu_read_lock();
	list_for_each_entry_rcu(device, &fs_info->fs_devices->devices,
				dev_list) {
		if (!device->bdev)
			continue;
		q = bdev_get_queue(device->bdev);
		if (blk_queue_discard(q)) {
			num_devices++;
			minlen = min((u64)q->limits.discard_granularity,
				     minlen);
		}
	}
	rcu_read_unlock();

	if (!num_devices)
		return -EOPNOTSUPP;
	if (copy_from_user(&range, arg, sizeof(range)))
		return -EFAULT;
	if (range.start > total_bytes ||
	    range.len < fs_info->sb->s_blocksize)
		return -EINVAL;

	range.len = min(range.len, total_bytes - range.start);
	range.minlen = max(range.minlen, minlen);
	ret = btrfs_trim_fs(fs_info->tree_root, &range);
	if (ret < 0)
		return ret;

	if (copy_to_user(arg, &range, sizeof(range)))
		return -EFAULT;

	return 0;
}

int btrfs_is_empty_uuid(u8 *uuid)
{
	int i;

	for (i = 0; i < BTRFS_UUID_SIZE; i++) {
		if (uuid[i])
			return 0;
	}
	return 1;
}

static noinline int create_subvol(struct inode *dir,
				  struct dentry *dentry,
				  char *name, int namelen,
				  u64 *async_transid,
				  struct btrfs_qgroup_inherit *inherit)
{
	struct btrfs_trans_handle *trans;
	struct btrfs_key key;
	struct btrfs_root_item root_item;
	struct btrfs_inode_item *inode_item;
	struct extent_buffer *leaf;
	struct btrfs_root *root = BTRFS_I(dir)->root;
	struct btrfs_root *new_root;
	struct btrfs_block_rsv block_rsv;
	struct timespec cur_time = CURRENT_TIME;
	struct inode *inode;
	int ret;
	int err;
	u64 objectid;
	u64 new_dirid = BTRFS_FIRST_FREE_OBJECTID;
	u64 index = 0;
	u64 qgroup_reserved;
	uuid_le new_uuid;

	ret = btrfs_find_free_objectid(root->fs_info->tree_root, &objectid);
	if (ret)
		return ret;

	/*
	 * Don't create subvolume whose level is not zero. Or qgroup will be
	 * screwed up since it assume subvolme qgroup's level to be 0.
	 */
	if (btrfs_qgroup_level(objectid))
		return -ENOSPC;

	btrfs_init_block_rsv(&block_rsv, BTRFS_BLOCK_RSV_TEMP);
	/*
	 * The same as the snapshot creation, please see the comment
	 * of create_snapshot().
	 */
	ret = btrfs_subvolume_reserve_metadata(root, &block_rsv,
					       8, &qgroup_reserved, false);
	if (ret)
		return ret;

	trans = btrfs_start_transaction(root, 0);
	if (IS_ERR(trans)) {
		ret = PTR_ERR(trans);
		btrfs_subvolume_release_metadata(root, &block_rsv,
						 qgroup_reserved);
		return ret;
	}
	trans->block_rsv = &block_rsv;
	trans->bytes_reserved = block_rsv.size;

	ret = btrfs_qgroup_inherit(trans, root->fs_info, 0, objectid, inherit);
	if (ret)
		goto fail;

	leaf = btrfs_alloc_tree_block(trans, root, 0, objectid, NULL, 0, 0, 0);
	if (IS_ERR(leaf)) {
		ret = PTR_ERR(leaf);
		goto fail;
	}

	memset_extent_buffer(leaf, 0, 0, sizeof(struct btrfs_header));
	btrfs_set_header_bytenr(leaf, leaf->start);
	btrfs_set_header_generation(leaf, trans->transid);
	btrfs_set_header_backref_rev(leaf, BTRFS_MIXED_BACKREF_REV);
	btrfs_set_header_owner(leaf, objectid);

	write_extent_buffer(leaf, root->fs_info->fsid, btrfs_header_fsid(),
			    BTRFS_FSID_SIZE);
	write_extent_buffer(leaf, root->fs_info->chunk_tree_uuid,
			    btrfs_header_chunk_tree_uuid(leaf),
			    BTRFS_UUID_SIZE);
	btrfs_mark_buffer_dirty(leaf);

	memset(&root_item, 0, sizeof(root_item));

	inode_item = &root_item.inode;
	btrfs_set_stack_inode_generation(inode_item, 1);
	btrfs_set_stack_inode_size(inode_item, 3);
	btrfs_set_stack_inode_nlink(inode_item, 1);
	btrfs_set_stack_inode_nbytes(inode_item, root->nodesize);
	btrfs_set_stack_inode_mode(inode_item, S_IFDIR | 0755);

	btrfs_set_root_flags(&root_item, 0);
	btrfs_set_root_limit(&root_item, 0);
	btrfs_set_stack_inode_flags(inode_item, BTRFS_INODE_ROOT_ITEM_INIT);

	btrfs_set_root_bytenr(&root_item, leaf->start);
	btrfs_set_root_generation(&root_item, trans->transid);
	btrfs_set_root_level(&root_item, 0);
	btrfs_set_root_refs(&root_item, 1);
	btrfs_set_root_used(&root_item, leaf->len);
	btrfs_set_root_last_snapshot(&root_item, 0);

	btrfs_set_root_generation_v2(&root_item,
			btrfs_root_generation(&root_item));
	uuid_le_gen(&new_uuid);
	memcpy(root_item.uuid, new_uuid.b, BTRFS_UUID_SIZE);
	btrfs_set_stack_timespec_sec(&root_item.otime, cur_time.tv_sec);
	btrfs_set_stack_timespec_nsec(&root_item.otime, cur_time.tv_nsec);
	root_item.ctime = root_item.otime;
	btrfs_set_root_ctransid(&root_item, trans->transid);
	btrfs_set_root_otransid(&root_item, trans->transid);

	btrfs_tree_unlock(leaf);
	free_extent_buffer(leaf);
	leaf = NULL;

	btrfs_set_root_dirid(&root_item, new_dirid);

	key.objectid = objectid;
	key.offset = 0;
	key.type = BTRFS_ROOT_ITEM_KEY;
	ret = btrfs_insert_root(trans, root->fs_info->tree_root, &key,
				&root_item);
	if (ret)
		goto fail;

	key.offset = (u64)-1;
	new_root = btrfs_read_fs_root_no_name(root->fs_info, &key);
	if (IS_ERR(new_root)) {
		ret = PTR_ERR(new_root);
		btrfs_abort_transaction(trans, root, ret);
		goto fail;
	}

	btrfs_record_root_in_trans(trans, new_root);

	ret = btrfs_create_subvol_root(trans, new_root, root, new_dirid);
	if (ret) {
		/* We potentially lose an unused inode item here */
		btrfs_abort_transaction(trans, root, ret);
		goto fail;
	}

	/*
	 * insert the directory item
	 */
	ret = btrfs_set_inode_index(dir, &index);
	if (ret) {
		btrfs_abort_transaction(trans, root, ret);
		goto fail;
	}

	ret = btrfs_insert_dir_item(trans, root,
				    name, namelen, dir, &key,
				    BTRFS_FT_DIR, index);
	if (ret) {
		btrfs_abort_transaction(trans, root, ret);
		goto fail;
	}

	btrfs_i_size_write(dir, dir->i_size + namelen * 2);
	ret = btrfs_update_inode(trans, root, dir);
	BUG_ON(ret);

	ret = btrfs_add_root_ref(trans, root->fs_info->tree_root,
				 objectid, root->root_key.objectid,
				 btrfs_ino(dir), index, name, namelen);
	BUG_ON(ret);

	ret = btrfs_uuid_tree_add(trans, root->fs_info->uuid_root,
				  root_item.uuid, BTRFS_UUID_KEY_SUBVOL,
				  objectid);
	if (ret)
		btrfs_abort_transaction(trans, root, ret);

fail:
	trans->block_rsv = NULL;
	trans->bytes_reserved = 0;
	btrfs_subvolume_release_metadata(root, &block_rsv, qgroup_reserved);

	if (async_transid) {
		*async_transid = trans->transid;
		err = btrfs_commit_transaction_async(trans, root, 1);
		if (err)
			err = btrfs_commit_transaction(trans, root);
	} else {
		err = btrfs_commit_transaction(trans, root);
	}
	if (err && !ret)
		ret = err;

	if (!ret) {
		inode = btrfs_lookup_dentry(dir, dentry);
		if (IS_ERR(inode))
			return PTR_ERR(inode);
		d_instantiate(dentry, inode);
	}
	return ret;
}

static void btrfs_wait_for_no_snapshoting_writes(struct btrfs_root *root)
{
	s64 writers;
	DEFINE_WAIT(wait);

	do {
		prepare_to_wait(&root->subv_writers->wait, &wait,
				TASK_UNINTERRUPTIBLE);

		writers = percpu_counter_sum(&root->subv_writers->counter);
		if (writers)
			schedule();

		finish_wait(&root->subv_writers->wait, &wait);
	} while (writers);
}

static int create_snapshot(struct btrfs_root *root, struct inode *dir,
			   struct dentry *dentry, char *name, int namelen,
			   u64 *async_transid, bool readonly,
			   struct btrfs_qgroup_inherit *inherit)
{
	struct inode *inode;
	struct btrfs_pending_snapshot *pending_snapshot;
	struct btrfs_trans_handle *trans;
	int ret;

	if (!test_bit(BTRFS_ROOT_REF_COWS, &root->state))
		return -EINVAL;

	atomic_inc(&root->will_be_snapshoted);
	smp_mb__after_atomic();
	btrfs_wait_for_no_snapshoting_writes(root);

	ret = btrfs_start_delalloc_inodes(root, 0);
	if (ret)
		goto out;

	btrfs_wait_ordered_extents(root, -1);

	pending_snapshot = kzalloc(sizeof(*pending_snapshot), GFP_NOFS);
	if (!pending_snapshot) {
		ret = -ENOMEM;
		goto out;
	}

	btrfs_init_block_rsv(&pending_snapshot->block_rsv,
			     BTRFS_BLOCK_RSV_TEMP);
	/*
	 * 1 - parent dir inode
	 * 2 - dir entries
	 * 1 - root item
	 * 2 - root ref/backref
	 * 1 - root of snapshot
	 * 1 - UUID item
	 */
	ret = btrfs_subvolume_reserve_metadata(BTRFS_I(dir)->root,
					&pending_snapshot->block_rsv, 8,
					&pending_snapshot->qgroup_reserved,
					false);
	if (ret)
		goto free;

	pending_snapshot->dentry = dentry;
	pending_snapshot->root = root;
	pending_snapshot->readonly = readonly;
	pending_snapshot->dir = dir;
	pending_snapshot->inherit = inherit;

	trans = btrfs_start_transaction(root, 0);
	if (IS_ERR(trans)) {
		ret = PTR_ERR(trans);
		goto fail;
	}

	spin_lock(&root->fs_info->trans_lock);
	list_add(&pending_snapshot->list,
		 &trans->transaction->pending_snapshots);
	spin_unlock(&root->fs_info->trans_lock);
	if (async_transid) {
		*async_transid = trans->transid;
		ret = btrfs_commit_transaction_async(trans,
				     root->fs_info->extent_root, 1);
		if (ret)
			ret = btrfs_commit_transaction(trans, root);
	} else {
		ret = btrfs_commit_transaction(trans,
					       root->fs_info->extent_root);
	}
	if (ret)
		goto fail;

	ret = pending_snapshot->error;
	if (ret)
		goto fail;

	ret = btrfs_orphan_cleanup(pending_snapshot->snap);
	if (ret)
		goto fail;

	inode = btrfs_lookup_dentry(d_inode(dentry->d_parent), dentry);
	if (IS_ERR(inode)) {
		ret = PTR_ERR(inode);
		goto fail;
	}

	d_instantiate(dentry, inode);
	ret = 0;
fail:
	btrfs_subvolume_release_metadata(BTRFS_I(dir)->root,
					 &pending_snapshot->block_rsv,
					 pending_snapshot->qgroup_reserved);
free:
	kfree(pending_snapshot);
out:
	if (atomic_dec_and_test(&root->will_be_snapshoted))
		wake_up_atomic_t(&root->will_be_snapshoted);
	return ret;
}

/*  copy of may_delete in fs/namei.c()
 *	Check whether we can remove a link victim from directory dir, check
 *  whether the type of victim is right.
 *  1. We can't do it if dir is read-only (done in permission())
 *  2. We should have write and exec permissions on dir
 *  3. We can't remove anything from append-only dir
 *  4. We can't do anything with immutable dir (done in permission())
 *  5. If the sticky bit on dir is set we should either
 *	a. be owner of dir, or
 *	b. be owner of victim, or
 *	c. have CAP_FOWNER capability
 *  6. If the victim is append-only or immutable we can't do antyhing with
 *     links pointing to it.
 *  7. If we were asked to remove a directory and victim isn't one - ENOTDIR.
 *  8. If we were asked to remove a non-directory and victim isn't one - EISDIR.
 *  9. We can't remove a root or mountpoint.
 * 10. We don't allow removal of NFS sillyrenamed files; it's handled by
 *     nfs_async_unlink().
 */

static int btrfs_may_delete(struct inode *dir, struct dentry *victim, int isdir)
{
	int error;

	if (d_really_is_negative(victim))
		return -ENOENT;

	BUG_ON(d_inode(victim->d_parent) != dir);
	audit_inode_child(dir, victim, AUDIT_TYPE_CHILD_DELETE);

	error = inode_permission(dir, MAY_WRITE | MAY_EXEC);
	if (error)
		return error;
	if (IS_APPEND(dir))
		return -EPERM;
	if (check_sticky(dir, d_inode(victim)) || IS_APPEND(d_inode(victim)) ||
	    IS_IMMUTABLE(d_inode(victim)) || IS_SWAPFILE(d_inode(victim)))
		return -EPERM;
	if (isdir) {
		if (!d_is_dir(victim))
			return -ENOTDIR;
		if (IS_ROOT(victim))
			return -EBUSY;
	} else if (d_is_dir(victim))
		return -EISDIR;
	if (IS_DEADDIR(dir))
		return -ENOENT;
	if (victim->d_flags & DCACHE_NFSFS_RENAMED)
		return -EBUSY;
	return 0;
}

/* copy of may_create in fs/namei.c() */
static inline int btrfs_may_create(struct inode *dir, struct dentry *child)
{
	if (d_really_is_positive(child))
		return -EEXIST;
	if (IS_DEADDIR(dir))
		return -ENOENT;
	return inode_permission(dir, MAY_WRITE | MAY_EXEC);
}

/*
 * Create a new subvolume below @parent.  This is largely modeled after
 * sys_mkdirat and vfs_mkdir, but we only do a single component lookup
 * inside this filesystem so it's quite a bit simpler.
 */
static noinline int btrfs_mksubvol(struct path *parent,
				   char *name, int namelen,
				   struct btrfs_root *snap_src,
				   u64 *async_transid, bool readonly,
				   struct btrfs_qgroup_inherit *inherit)
{
	struct inode *dir  = d_inode(parent->dentry);
	struct dentry *dentry;
	int error;

	error = mutex_lock_killable_nested(&dir->i_mutex, I_MUTEX_PARENT);
	if (error == -EINTR)
		return error;

	dentry = lookup_one_len(name, parent->dentry, namelen);
	error = PTR_ERR(dentry);
	if (IS_ERR(dentry))
		goto out_unlock;

	error = -EEXIST;
	if (d_really_is_positive(dentry))
		goto out_dput;

	error = btrfs_may_create(dir, dentry);
	if (error)
		goto out_dput;

	/*
	 * even if this name doesn't exist, we may get hash collisions.
	 * check for them now when we can safely fail
	 */
	error = btrfs_check_dir_item_collision(BTRFS_I(dir)->root,
					       dir->i_ino, name,
					       namelen);
	if (error)
		goto out_dput;

	down_read(&BTRFS_I(dir)->root->fs_info->subvol_sem);

	if (btrfs_root_refs(&BTRFS_I(dir)->root->root_item) == 0)
		goto out_up_read;

	if (snap_src) {
		error = create_snapshot(snap_src, dir, dentry, name, namelen,
					async_transid, readonly, inherit);
	} else {
		error = create_subvol(dir, dentry, name, namelen,
				      async_transid, inherit);
	}
	if (!error)
		fsnotify_mkdir(dir, dentry);
out_up_read:
	up_read(&BTRFS_I(dir)->root->fs_info->subvol_sem);
out_dput:
	dput(dentry);
out_unlock:
	mutex_unlock(&dir->i_mutex);
	return error;
}

/*
 * When we're defragging a range, we don't want to kick it off again
 * if it is really just waiting for delalloc to send it down.
 * If we find a nice big extent or delalloc range for the bytes in the
 * file you want to defrag, we return 0 to let you know to skip this
 * part of the file
 */
static int check_defrag_in_cache(struct inode *inode, u64 offset, u32 thresh)
{
	struct extent_io_tree *io_tree = &BTRFS_I(inode)->io_tree;
	struct extent_map *em = NULL;
	struct extent_map_tree *em_tree = &BTRFS_I(inode)->extent_tree;
	u64 end;

	read_lock(&em_tree->lock);
	em = lookup_extent_mapping(em_tree, offset, PAGE_CACHE_SIZE);
	read_unlock(&em_tree->lock);

	if (em) {
		end = extent_map_end(em);
		free_extent_map(em);
		if (end - offset > thresh)
			return 0;
	}
	/* if we already have a nice delalloc here, just stop */
	thresh /= 2;
	end = count_range_bits(io_tree, &offset, offset + thresh,
			       thresh, EXTENT_DELALLOC, 1);
	if (end >= thresh)
		return 0;
	return 1;
}

/*
 * helper function to walk through a file and find extents
 * newer than a specific transid, and smaller than thresh.
 *
 * This is used by the defragging code to find new and small
 * extents
 */
static int find_new_extents(struct btrfs_root *root,
			    struct inode *inode, u64 newer_than,
			    u64 *off, u32 thresh)
{
	struct btrfs_path *path;
	struct btrfs_key min_key;
	struct extent_buffer *leaf;
	struct btrfs_file_extent_item *extent;
	int type;
	int ret;
	u64 ino = btrfs_ino(inode);

	path = btrfs_alloc_path();
	if (!path)
		return -ENOMEM;

	min_key.objectid = ino;
	min_key.type = BTRFS_EXTENT_DATA_KEY;
	min_key.offset = *off;

	while (1) {
		ret = btrfs_search_forward(root, &min_key, path, newer_than);
		if (ret != 0)
			goto none;
process_slot:
		if (min_key.objectid != ino)
			goto none;
		if (min_key.type != BTRFS_EXTENT_DATA_KEY)
			goto none;

		leaf = path->nodes[0];
		extent = btrfs_item_ptr(leaf, path->slots[0],
					struct btrfs_file_extent_item);

		type = btrfs_file_extent_type(leaf, extent);
		if (type == BTRFS_FILE_EXTENT_REG &&
		    btrfs_file_extent_num_bytes(leaf, extent) < thresh &&
		    check_defrag_in_cache(inode, min_key.offset, thresh)) {
			*off = min_key.offset;
			btrfs_free_path(path);
			return 0;
		}

		path->slots[0]++;
		if (path->slots[0] < btrfs_header_nritems(leaf)) {
			btrfs_item_key_to_cpu(leaf, &min_key, path->slots[0]);
			goto process_slot;
		}

		if (min_key.offset == (u64)-1)
			goto none;

		min_key.offset++;
		btrfs_release_path(path);
	}
none:
	btrfs_free_path(path);
	return -ENOENT;
}

static struct extent_map *defrag_lookup_extent(struct inode *inode, u64 start)
{
	struct extent_map_tree *em_tree = &BTRFS_I(inode)->extent_tree;
	struct extent_io_tree *io_tree = &BTRFS_I(inode)->io_tree;
	struct extent_map *em;
	u64 len = PAGE_CACHE_SIZE;

	/*
	 * hopefully we have this extent in the tree already, try without
	 * the full extent lock
	 */
	read_lock(&em_tree->lock);
	em = lookup_extent_mapping(em_tree, start, len);
	read_unlock(&em_tree->lock);

	if (!em) {
		struct extent_state *cached = NULL;
		u64 end = start + len - 1;

		/* get the big lock and read metadata off disk */
		lock_extent_bits(io_tree, start, end, 0, &cached);
		em = btrfs_get_extent(inode, NULL, 0, start, len, 0);
		unlock_extent_cached(io_tree, start, end, &cached, GFP_NOFS);

		if (IS_ERR(em))
			return NULL;
	}

	return em;
}

static bool defrag_check_next_extent(struct inode *inode, struct extent_map *em)
{
	struct extent_map *next;
	bool ret = true;

	/* this is the last extent */
	if (em->start + em->len >= i_size_read(inode))
		return false;

	next = defrag_lookup_extent(inode, em->start + em->len);
	if (!next || next->block_start >= EXTENT_MAP_LAST_BYTE)
		ret = false;
	else if ((em->block_start + em->block_len == next->block_start) &&
		 (em->block_len > 128 * 1024 && next->block_len > 128 * 1024))
		ret = false;

	free_extent_map(next);
	return ret;
}

static int should_defrag_range(struct inode *inode, u64 start, u32 thresh,
			       u64 *last_len, u64 *skip, u64 *defrag_end,
			       int compress)
{
	struct extent_map *em;
	int ret = 1;
	bool next_mergeable = true;
	bool prev_mergeable = true;

	/*
	 * make sure that once we start defragging an extent, we keep on
	 * defragging it
	 */
	if (start < *defrag_end)
		return 1;

	*skip = 0;

	em = defrag_lookup_extent(inode, start);
	if (!em)
		return 0;

	/* this will cover holes, and inline extents */
	if (em->block_start >= EXTENT_MAP_LAST_BYTE) {
		ret = 0;
		goto out;
	}

	if (!*defrag_end)
		prev_mergeable = false;

	next_mergeable = defrag_check_next_extent(inode, em);
	/*
	 * we hit a real extent, if it is big or the next extent is not a
	 * real extent, don't bother defragging it
	 */
	if (!compress && (*last_len == 0 || *last_len >= thresh) &&
	    (em->len >= thresh || (!next_mergeable && !prev_mergeable)))
		ret = 0;
out:
	/*
	 * last_len ends up being a counter of how many bytes we've defragged.
	 * every time we choose not to defrag an extent, we reset *last_len
	 * so that the next tiny extent will force a defrag.
	 *
	 * The end result of this is that tiny extents before a single big
	 * extent will force at least part of that big extent to be defragged.
	 */
	if (ret) {
		*defrag_end = extent_map_end(em);
	} else {
		*last_len = 0;
		*skip = extent_map_end(em);
		*defrag_end = 0;
	}

	free_extent_map(em);
	return ret;
}

/*
 * it doesn't do much good to defrag one or two pages
 * at a time.  This pulls in a nice chunk of pages
 * to COW and defrag.
 *
 * It also makes sure the delalloc code has enough
 * dirty data to avoid making new small extents as part
 * of the defrag
 *
 * It's a good idea to start RA on this range
 * before calling this.
 */
static int cluster_pages_for_defrag(struct inode *inode,
				    struct page **pages,
				    unsigned long start_index,
				    unsigned long num_pages)
{
	unsigned long file_end;
	u64 isize = i_size_read(inode);
	u64 page_start;
	u64 page_end;
	u64 page_cnt;
	int ret;
	int i;
	int i_done;
	struct btrfs_ordered_extent *ordered;
	struct extent_state *cached_state = NULL;
	struct extent_io_tree *tree;
	gfp_t mask = btrfs_alloc_write_mask(inode->i_mapping);

	file_end = (isize - 1) >> PAGE_CACHE_SHIFT;
	if (!isize || start_index > file_end)
		return 0;

	page_cnt = min_t(u64, (u64)num_pages, (u64)file_end - start_index + 1);

	ret = btrfs_delalloc_reserve_space(inode,
			start_index << PAGE_CACHE_SHIFT,
			page_cnt << PAGE_CACHE_SHIFT);
	if (ret)
		return ret;
	i_done = 0;
	tree = &BTRFS_I(inode)->io_tree;

	/* step one, lock all the pages */
	for (i = 0; i < page_cnt; i++) {
		struct page *page;
again:
		page = find_or_create_page(inode->i_mapping,
					   start_index + i, mask);
		if (!page)
			break;

		page_start = page_offset(page);
		page_end = page_start + PAGE_CACHE_SIZE - 1;
		while (1) {
			lock_extent_bits(tree, page_start, page_end,
					 0, &cached_state);
			ordered = btrfs_lookup_ordered_extent(inode,
							      page_start);
			unlock_extent_cached(tree, page_start, page_end,
					     &cached_state, GFP_NOFS);
			if (!ordered)
				break;

			unlock_page(page);
			btrfs_start_ordered_extent(inode, ordered, 1);
			btrfs_put_ordered_extent(ordered);
			lock_page(page);
			/*
			 * we unlocked the page above, so we need check if
			 * it was released or not.
			 */
			if (page->mapping != inode->i_mapping) {
				unlock_page(page);
				page_cache_release(page);
				goto again;
			}
		}

		if (!PageUptodate(page)) {
			btrfs_readpage(NULL, page);
			lock_page(page);
			if (!PageUptodate(page)) {
				unlock_page(page);
				page_cache_release(page);
				ret = -EIO;
				break;
			}
		}

		if (page->mapping != inode->i_mapping) {
			unlock_page(page);
			page_cache_release(page);
			goto again;
		}

		pages[i] = page;
		i_done++;
	}
	if (!i_done || ret)
		goto out;

	if (!(inode->i_sb->s_flags & MS_ACTIVE))
		goto out;

	/*
	 * so now we have a nice long stream of locked
	 * and up to date pages, lets wait on them
	 */
	for (i = 0; i < i_done; i++)
		wait_on_page_writeback(pages[i]);

	page_start = page_offset(pages[0]);
	page_end = page_offset(pages[i_done - 1]) + PAGE_CACHE_SIZE;

	lock_extent_bits(&BTRFS_I(inode)->io_tree,
			 page_start, page_end - 1, 0, &cached_state);
	clear_extent_bit(&BTRFS_I(inode)->io_tree, page_start,
			  page_end - 1, EXTENT_DIRTY | EXTENT_DELALLOC |
			  EXTENT_DO_ACCOUNTING | EXTENT_DEFRAG, 0, 0,
			  &cached_state, GFP_NOFS);

	if (i_done != page_cnt) {
		spin_lock(&BTRFS_I(inode)->lock);
		BTRFS_I(inode)->outstanding_extents++;
		spin_unlock(&BTRFS_I(inode)->lock);
		btrfs_delalloc_release_space(inode,
				start_index << PAGE_CACHE_SHIFT,
				(page_cnt - i_done) << PAGE_CACHE_SHIFT);
	}


	set_extent_defrag(&BTRFS_I(inode)->io_tree, page_start, page_end - 1,
			  &cached_state, GFP_NOFS);

	unlock_extent_cached(&BTRFS_I(inode)->io_tree,
			     page_start, page_end - 1, &cached_state,
			     GFP_NOFS);

	for (i = 0; i < i_done; i++) {
		clear_page_dirty_for_io(pages[i]);
		ClearPageChecked(pages[i]);
		set_page_extent_mapped(pages[i]);
		set_page_dirty(pages[i]);
		unlock_page(pages[i]);
		page_cache_release(pages[i]);
	}
	return i_done;
out:
	for (i = 0; i < i_done; i++) {
		unlock_page(pages[i]);
		page_cache_release(pages[i]);
	}
	btrfs_delalloc_release_space(inode,
			start_index << PAGE_CACHE_SHIFT,
			page_cnt << PAGE_CACHE_SHIFT);
	return ret;

}

int btrfs_defrag_file(struct inode *inode, struct file *file,
		      struct btrfs_ioctl_defrag_range_args *range,
		      u64 newer_than, unsigned long max_to_defrag)
{
	struct btrfs_root *root = BTRFS_I(inode)->root;
	struct file_ra_state *ra = NULL;
	unsigned long last_index;
	u64 isize = i_size_read(inode);
	u64 last_len = 0;
	u64 skip = 0;
	u64 defrag_end = 0;
	u64 newer_off = range->start;
	unsigned long i;
	unsigned long ra_index = 0;
	int ret;
	int defrag_count = 0;
	int compress_type = BTRFS_COMPRESS_ZLIB;
	u32 extent_thresh = range->extent_thresh;
	unsigned long max_cluster = (256 * 1024) >> PAGE_CACHE_SHIFT;
	unsigned long cluster = max_cluster;
	u64 new_align = ~((u64)128 * 1024 - 1);
	struct page **pages = NULL;

	if (isize == 0)
		return 0;

	if (range->start >= isize)
		return -EINVAL;

	if (range->flags & BTRFS_DEFRAG_RANGE_COMPRESS) {
		if (range->compress_type > BTRFS_COMPRESS_TYPES)
			return -EINVAL;
		if (range->compress_type)
			compress_type = range->compress_type;
	}

	if (extent_thresh == 0)
		extent_thresh = 256 * 1024;

	/*
	 * if we were not given a file, allocate a readahead
	 * context
	 */
	if (!file) {
		ra = kzalloc(sizeof(*ra), GFP_NOFS);
		if (!ra)
			return -ENOMEM;
		file_ra_state_init(ra, inode->i_mapping);
	} else {
		ra = &file->f_ra;
	}

	pages = kmalloc_array(max_cluster, sizeof(struct page *),
			GFP_NOFS);
	if (!pages) {
		ret = -ENOMEM;
		goto out_ra;
	}

	/* find the last page to defrag */
	if (range->start + range->len > range->start) {
		last_index = min_t(u64, isize - 1,
			 range->start + range->len - 1) >> PAGE_CACHE_SHIFT;
	} else {
		last_index = (isize - 1) >> PAGE_CACHE_SHIFT;
	}

	if (newer_than) {
		ret = find_new_extents(root, inode, newer_than,
				       &newer_off, 64 * 1024);
		if (!ret) {
			range->start = newer_off;
			/*
			 * we always align our defrag to help keep
			 * the extents in the file evenly spaced
			 */
			i = (newer_off & new_align) >> PAGE_CACHE_SHIFT;
		} else
			goto out_ra;
	} else {
		i = range->start >> PAGE_CACHE_SHIFT;
	}
	if (!max_to_defrag)
		max_to_defrag = last_index - i + 1;

	/*
	 * make writeback starts from i, so the defrag range can be
	 * written sequentially.
	 */
	if (i < inode->i_mapping->writeback_index)
		inode->i_mapping->writeback_index = i;

	while (i <= last_index && defrag_count < max_to_defrag &&
	       (i < DIV_ROUND_UP(i_size_read(inode), PAGE_CACHE_SIZE))) {
		/*
		 * make sure we stop running if someone unmounts
		 * the FS
		 */
		if (!(inode->i_sb->s_flags & MS_ACTIVE))
			break;

		if (btrfs_defrag_cancelled(root->fs_info)) {
			btrfs_debug(root->fs_info, "defrag_file cancelled");
			ret = -EAGAIN;
			break;
		}

		if (!should_defrag_range(inode, (u64)i << PAGE_CACHE_SHIFT,
					 extent_thresh, &last_len, &skip,
					 &defrag_end, range->flags &
					 BTRFS_DEFRAG_RANGE_COMPRESS)) {
			unsigned long next;
			/*
			 * the should_defrag function tells us how much to skip
			 * bump our counter by the suggested amount
			 */
			next = DIV_ROUND_UP(skip, PAGE_CACHE_SIZE);
			i = max(i + 1, next);
			continue;
		}

		if (!newer_than) {
			cluster = (PAGE_CACHE_ALIGN(defrag_end) >>
				   PAGE_CACHE_SHIFT) - i;
			cluster = min(cluster, max_cluster);
		} else {
			cluster = max_cluster;
		}

		if (i + cluster > ra_index) {
			ra_index = max(i, ra_index);
			btrfs_force_ra(inode->i_mapping, ra, file, ra_index,
				       cluster);
			ra_index += cluster;
		}

		mutex_lock(&inode->i_mutex);
		if (range->flags & BTRFS_DEFRAG_RANGE_COMPRESS)
			BTRFS_I(inode)->force_compress = compress_type;
		ret = cluster_pages_for_defrag(inode, pages, i, cluster);
		if (ret < 0) {
			mutex_unlock(&inode->i_mutex);
			goto out_ra;
		}

		defrag_count += ret;
		balance_dirty_pages_ratelimited(inode->i_mapping);
		mutex_unlock(&inode->i_mutex);

		if (newer_than) {
			if (newer_off == (u64)-1)
				break;

			if (ret > 0)
				i += ret;

			newer_off = max(newer_off + 1,
					(u64)i << PAGE_CACHE_SHIFT);

			ret = find_new_extents(root, inode,
					       newer_than, &newer_off,
					       64 * 1024);
			if (!ret) {
				range->start = newer_off;
				i = (newer_off & new_align) >> PAGE_CACHE_SHIFT;
			} else {
				break;
			}
		} else {
			if (ret > 0) {
				i += ret;
				last_len += ret << PAGE_CACHE_SHIFT;
			} else {
				i++;
				last_len = 0;
			}
		}
	}

	if ((range->flags & BTRFS_DEFRAG_RANGE_START_IO)) {
		filemap_flush(inode->i_mapping);
		if (test_bit(BTRFS_INODE_HAS_ASYNC_EXTENT,
			     &BTRFS_I(inode)->runtime_flags))
			filemap_flush(inode->i_mapping);
	}

	if ((range->flags & BTRFS_DEFRAG_RANGE_COMPRESS)) {
		/* the filemap_flush will queue IO into the worker threads, but
		 * we have to make sure the IO is actually started and that
		 * ordered extents get created before we return
		 */
		atomic_inc(&root->fs_info->async_submit_draining);
		while (atomic_read(&root->fs_info->nr_async_submits) ||
		      atomic_read(&root->fs_info->async_delalloc_pages)) {
			wait_event(root->fs_info->async_submit_wait,
			   (atomic_read(&root->fs_info->nr_async_submits) == 0 &&
			    atomic_read(&root->fs_info->async_delalloc_pages) == 0));
		}
		atomic_dec(&root->fs_info->async_submit_draining);
	}

	if (range->compress_type == BTRFS_COMPRESS_LZO) {
		btrfs_set_fs_incompat(root->fs_info, COMPRESS_LZO);
	}

	ret = defrag_count;

out_ra:
	if (range->flags & BTRFS_DEFRAG_RANGE_COMPRESS) {
		mutex_lock(&inode->i_mutex);
		BTRFS_I(inode)->force_compress = BTRFS_COMPRESS_NONE;
		mutex_unlock(&inode->i_mutex);
	}
	if (!file)
		kfree(ra);
	kfree(pages);
	return ret;
}

static noinline int btrfs_ioctl_resize(struct file *file,
					void __user *arg)
{
	u64 new_size;
	u64 old_size;
	u64 devid = 1;
	struct btrfs_root *root = BTRFS_I(file_inode(file))->root;
	struct btrfs_ioctl_vol_args *vol_args;
	struct btrfs_trans_handle *trans;
	struct btrfs_device *device = NULL;
	char *sizestr;
	char *retptr;
	char *devstr = NULL;
	int ret = 0;
	int mod = 0;

	if (!capable(CAP_SYS_ADMIN))
		return -EPERM;

	ret = mnt_want_write_file(file);
	if (ret)
		return ret;

	if (atomic_xchg(&root->fs_info->mutually_exclusive_operation_running,
			1)) {
		mnt_drop_write_file(file);
		return BTRFS_ERROR_DEV_EXCL_RUN_IN_PROGRESS;
	}

	mutex_lock(&root->fs_info->volume_mutex);
	vol_args = memdup_user(arg, sizeof(*vol_args));
	if (IS_ERR(vol_args)) {
		ret = PTR_ERR(vol_args);
		goto out;
	}

	vol_args->name[BTRFS_PATH_NAME_MAX] = '\0';

	sizestr = vol_args->name;
	devstr = strchr(sizestr, ':');
	if (devstr) {
		sizestr = devstr + 1;
		*devstr = '\0';
		devstr = vol_args->name;
		ret = kstrtoull(devstr, 10, &devid);
		if (ret)
			goto out_free;
		if (!devid) {
			ret = -EINVAL;
			goto out_free;
		}
		btrfs_info(root->fs_info, "resizing devid %llu", devid);
	}

	device = btrfs_find_device(root->fs_info, devid, NULL, NULL);
	if (!device) {
		btrfs_info(root->fs_info, "resizer unable to find device %llu",
		       devid);
		ret = -ENODEV;
		goto out_free;
	}

	if (!device->writeable) {
		btrfs_info(root->fs_info,
			   "resizer unable to apply on readonly device %llu",
		       devid);
		ret = -EPERM;
		goto out_free;
	}

	if (!strcmp(sizestr, "max"))
		new_size = device->bdev->bd_inode->i_size;
	else {
		if (sizestr[0] == '-') {
			mod = -1;
			sizestr++;
		} else if (sizestr[0] == '+') {
			mod = 1;
			sizestr++;
		}
		new_size = memparse(sizestr, &retptr);
		if (*retptr != '\0' || new_size == 0) {
			ret = -EINVAL;
			goto out_free;
		}
	}

	if (device->is_tgtdev_for_dev_replace) {
		ret = -EPERM;
		goto out_free;
	}

	old_size = btrfs_device_get_total_bytes(device);

	if (mod < 0) {
		if (new_size > old_size) {
			ret = -EINVAL;
			goto out_free;
		}
		new_size = old_size - new_size;
	} else if (mod > 0) {
		if (new_size > ULLONG_MAX - old_size) {
			ret = -ERANGE;
			goto out_free;
		}
		new_size = old_size + new_size;
	}

	if (new_size < 256 * 1024 * 1024) {
		ret = -EINVAL;
		goto out_free;
	}
	if (new_size > device->bdev->bd_inode->i_size) {
		ret = -EFBIG;
		goto out_free;
	}

	new_size = div_u64(new_size, root->sectorsize);
	new_size *= root->sectorsize;

	btrfs_info_in_rcu(root->fs_info, "new size for %s is %llu",
		      rcu_str_deref(device->name), new_size);

	if (new_size > old_size) {
		trans = btrfs_start_transaction(root, 0);
		if (IS_ERR(trans)) {
			ret = PTR_ERR(trans);
			goto out_free;
		}
		ret = btrfs_grow_device(trans, device, new_size);
		btrfs_commit_transaction(trans, root);
	} else if (new_size < old_size) {
		ret = btrfs_shrink_device(device, new_size);
	} /* equal, nothing need to do */

out_free:
	kfree(vol_args);
out:
	mutex_unlock(&root->fs_info->volume_mutex);
	atomic_set(&root->fs_info->mutually_exclusive_operation_running, 0);
	mnt_drop_write_file(file);
	return ret;
}

static noinline int btrfs_ioctl_snap_create_transid(struct file *file,
				char *name, unsigned long fd, int subvol,
				u64 *transid, bool readonly,
				struct btrfs_qgroup_inherit *inherit)
{
	int namelen;
	int ret = 0;

	ret = mnt_want_write_file(file);
	if (ret)
		goto out;

	namelen = strlen(name);
	if (strchr(name, '/')) {
		ret = -EINVAL;
		goto out_drop_write;
	}

	if (name[0] == '.' &&
	   (namelen == 1 || (name[1] == '.' && namelen == 2))) {
		ret = -EEXIST;
		goto out_drop_write;
	}

	if (subvol) {
		ret = btrfs_mksubvol(&file->f_path, name, namelen,
				     NULL, transid, readonly, inherit);
	} else {
		struct fd src = fdget(fd);
		struct inode *src_inode;
		if (!src.file) {
			ret = -EINVAL;
			goto out_drop_write;
		}

		src_inode = file_inode(src.file);
		if (src_inode->i_sb != file_inode(file)->i_sb) {
			btrfs_info(BTRFS_I(src_inode)->root->fs_info,
				   "Snapshot src from another FS");
			ret = -EXDEV;
		} else if (!inode_owner_or_capable(src_inode)) {
			/*
			 * Subvolume creation is not restricted, but snapshots
			 * are limited to own subvolumes only
			 */
			ret = -EPERM;
		} else {
			ret = btrfs_mksubvol(&file->f_path, name, namelen,
					     BTRFS_I(src_inode)->root,
					     transid, readonly, inherit);
		}
		fdput(src);
	}
out_drop_write:
	mnt_drop_write_file(file);
out:
	return ret;
}

static noinline int btrfs_ioctl_snap_create(struct file *file,
					    void __user *arg, int subvol)
{
	struct btrfs_ioctl_vol_args *vol_args;
	int ret;

	vol_args = memdup_user(arg, sizeof(*vol_args));
	if (IS_ERR(vol_args))
		return PTR_ERR(vol_args);
	vol_args->name[BTRFS_PATH_NAME_MAX] = '\0';

	ret = btrfs_ioctl_snap_create_transid(file, vol_args->name,
					      vol_args->fd, subvol,
					      NULL, false, NULL);

	kfree(vol_args);
	return ret;
}

static noinline int btrfs_ioctl_snap_create_v2(struct file *file,
					       void __user *arg, int subvol)
{
	struct btrfs_ioctl_vol_args_v2 *vol_args;
	int ret;
	u64 transid = 0;
	u64 *ptr = NULL;
	bool readonly = false;
	struct btrfs_qgroup_inherit *inherit = NULL;

	vol_args = memdup_user(arg, sizeof(*vol_args));
	if (IS_ERR(vol_args))
		return PTR_ERR(vol_args);
	vol_args->name[BTRFS_SUBVOL_NAME_MAX] = '\0';

	if (vol_args->flags &
	    ~(BTRFS_SUBVOL_CREATE_ASYNC | BTRFS_SUBVOL_RDONLY |
	      BTRFS_SUBVOL_QGROUP_INHERIT)) {
		ret = -EOPNOTSUPP;
		goto free_args;
	}

	if (vol_args->flags & BTRFS_SUBVOL_CREATE_ASYNC)
		ptr = &transid;
	if (vol_args->flags & BTRFS_SUBVOL_RDONLY)
		readonly = true;
	if (vol_args->flags & BTRFS_SUBVOL_QGROUP_INHERIT) {
		if (vol_args->size > PAGE_CACHE_SIZE) {
			ret = -EINVAL;
			goto free_args;
		}
		inherit = memdup_user(vol_args->qgroup_inherit, vol_args->size);
		if (IS_ERR(inherit)) {
			ret = PTR_ERR(inherit);
			goto free_args;
		}
	}

	ret = btrfs_ioctl_snap_create_transid(file, vol_args->name,
					      vol_args->fd, subvol, ptr,
					      readonly, inherit);
	if (ret)
		goto free_inherit;

	if (ptr && copy_to_user(arg +
				offsetof(struct btrfs_ioctl_vol_args_v2,
					transid),
				ptr, sizeof(*ptr)))
		ret = -EFAULT;

free_inherit:
	kfree(inherit);
free_args:
	kfree(vol_args);
	return ret;
}

static noinline int btrfs_ioctl_subvol_getflags(struct file *file,
						void __user *arg)
{
	struct inode *inode = file_inode(file);
	struct btrfs_root *root = BTRFS_I(inode)->root;
	int ret = 0;
	u64 flags = 0;

	if (btrfs_ino(inode) != BTRFS_FIRST_FREE_OBJECTID)
		return -EINVAL;

	down_read(&root->fs_info->subvol_sem);
	if (btrfs_root_readonly(root))
		flags |= BTRFS_SUBVOL_RDONLY;
	up_read(&root->fs_info->subvol_sem);

	if (copy_to_user(arg, &flags, sizeof(flags)))
		ret = -EFAULT;

	return ret;
}

static noinline int btrfs_ioctl_subvol_setflags(struct file *file,
					      void __user *arg)
{
	struct inode *inode = file_inode(file);
	struct btrfs_root *root = BTRFS_I(inode)->root;
	struct btrfs_trans_handle *trans;
	u64 root_flags;
	u64 flags;
	int ret = 0;

	if (!inode_owner_or_capable(inode))
		return -EPERM;

	ret = mnt_want_write_file(file);
	if (ret)
		goto out;

	if (btrfs_ino(inode) != BTRFS_FIRST_FREE_OBJECTID) {
		ret = -EINVAL;
		goto out_drop_write;
	}

	if (copy_from_user(&flags, arg, sizeof(flags))) {
		ret = -EFAULT;
		goto out_drop_write;
	}

	if (flags & BTRFS_SUBVOL_CREATE_ASYNC) {
		ret = -EINVAL;
		goto out_drop_write;
	}

	if (flags & ~BTRFS_SUBVOL_RDONLY) {
		ret = -EOPNOTSUPP;
		goto out_drop_write;
	}

	down_write(&root->fs_info->subvol_sem);

	/* nothing to do */
	if (!!(flags & BTRFS_SUBVOL_RDONLY) == btrfs_root_readonly(root))
		goto out_drop_sem;

	root_flags = btrfs_root_flags(&root->root_item);
	if (flags & BTRFS_SUBVOL_RDONLY) {
		btrfs_set_root_flags(&root->root_item,
				     root_flags | BTRFS_ROOT_SUBVOL_RDONLY);
	} else {
		/*
		 * Block RO -> RW transition if this subvolume is involved in
		 * send
		 */
		spin_lock(&root->root_item_lock);
		if (root->send_in_progress == 0) {
			btrfs_set_root_flags(&root->root_item,
				     root_flags & ~BTRFS_ROOT_SUBVOL_RDONLY);
			spin_unlock(&root->root_item_lock);
		} else {
			spin_unlock(&root->root_item_lock);
			btrfs_warn(root->fs_info,
			"Attempt to set subvolume %llu read-write during send",
					root->root_key.objectid);
			ret = -EPERM;
			goto out_drop_sem;
		}
	}

	trans = btrfs_start_transaction(root, 1);
	if (IS_ERR(trans)) {
		ret = PTR_ERR(trans);
		goto out_reset;
	}

	ret = btrfs_update_root(trans, root->fs_info->tree_root,
				&root->root_key, &root->root_item);

	btrfs_commit_transaction(trans, root);
out_reset:
	if (ret)
		btrfs_set_root_flags(&root->root_item, root_flags);
out_drop_sem:
	up_write(&root->fs_info->subvol_sem);
out_drop_write:
	mnt_drop_write_file(file);
out:
	return ret;
}

/*
 * helper to check if the subvolume references other subvolumes
 */
static noinline int may_destroy_subvol(struct btrfs_root *root)
{
	struct btrfs_path *path;
	struct btrfs_dir_item *di;
	struct btrfs_key key;
	u64 dir_id;
	int ret;

	path = btrfs_alloc_path();
	if (!path)
		return -ENOMEM;

	/* Make sure this root isn't set as the default subvol */
	dir_id = btrfs_super_root_dir(root->fs_info->super_copy);
	di = btrfs_lookup_dir_item(NULL, root->fs_info->tree_root, path,
				   dir_id, "default", 7, 0);
	if (di && !IS_ERR(di)) {
		btrfs_dir_item_key_to_cpu(path->nodes[0], di, &key);
		if (key.objectid == root->root_key.objectid) {
			ret = -EPERM;
			btrfs_err(root->fs_info, "deleting default subvolume "
				  "%llu is not allowed", key.objectid);
			goto out;
		}
		btrfs_release_path(path);
	}

	key.objectid = root->root_key.objectid;
	key.type = BTRFS_ROOT_REF_KEY;
	key.offset = (u64)-1;

	ret = btrfs_search_slot(NULL, root->fs_info->tree_root,
				&key, path, 0, 0);
	if (ret < 0)
		goto out;
	BUG_ON(ret == 0);

	ret = 0;
	if (path->slots[0] > 0) {
		path->slots[0]--;
		btrfs_item_key_to_cpu(path->nodes[0], &key, path->slots[0]);
		if (key.objectid == root->root_key.objectid &&
		    key.type == BTRFS_ROOT_REF_KEY)
			ret = -ENOTEMPTY;
	}
out:
	btrfs_free_path(path);
	return ret;
}

static noinline int key_in_sk(struct btrfs_key *key,
			      struct btrfs_ioctl_search_key *sk)
{
	struct btrfs_key test;
	int ret;

	test.objectid = sk->min_objectid;
	test.type = sk->min_type;
	test.offset = sk->min_offset;

	ret = btrfs_comp_cpu_keys(key, &test);
	if (ret < 0)
		return 0;

	test.objectid = sk->max_objectid;
	test.type = sk->max_type;
	test.offset = sk->max_offset;

	ret = btrfs_comp_cpu_keys(key, &test);
	if (ret > 0)
		return 0;
	return 1;
}

static noinline int copy_to_sk(struct btrfs_root *root,
			       struct btrfs_path *path,
			       struct btrfs_key *key,
			       struct btrfs_ioctl_search_key *sk,
			       size_t *buf_size,
			       char __user *ubuf,
			       unsigned long *sk_offset,
			       int *num_found)
{
	u64 found_transid;
	struct extent_buffer *leaf;
	struct btrfs_ioctl_search_header sh;
	struct btrfs_key test;
	unsigned long item_off;
	unsigned long item_len;
	int nritems;
	int i;
	int slot;
	int ret = 0;

	leaf = path->nodes[0];
	slot = path->slots[0];
	nritems = btrfs_header_nritems(leaf);

	if (btrfs_header_generation(leaf) > sk->max_transid) {
		i = nritems;
		goto advance_key;
	}
	found_transid = btrfs_header_generation(leaf);

	for (i = slot; i < nritems; i++) {
		item_off = btrfs_item_ptr_offset(leaf, i);
		item_len = btrfs_item_size_nr(leaf, i);

		btrfs_item_key_to_cpu(leaf, key, i);
		if (!key_in_sk(key, sk))
			continue;

		if (sizeof(sh) + item_len > *buf_size) {
			if (*num_found) {
				ret = 1;
				goto out;
			}

			/*
			 * return one empty item back for v1, which does not
			 * handle -EOVERFLOW
			 */

			*buf_size = sizeof(sh) + item_len;
			item_len = 0;
			ret = -EOVERFLOW;
		}

		if (sizeof(sh) + item_len + *sk_offset > *buf_size) {
			ret = 1;
			goto out;
		}

		sh.objectid = key->objectid;
		sh.offset = key->offset;
		sh.type = key->type;
		sh.len = item_len;
		sh.transid = found_transid;

		/* copy search result header */
		if (copy_to_user(ubuf + *sk_offset, &sh, sizeof(sh))) {
			ret = -EFAULT;
			goto out;
		}

		*sk_offset += sizeof(sh);

		if (item_len) {
			char __user *up = ubuf + *sk_offset;
			/* copy the item */
			if (read_extent_buffer_to_user(leaf, up,
						       item_off, item_len)) {
				ret = -EFAULT;
				goto out;
			}

			*sk_offset += item_len;
		}
		(*num_found)++;

		if (ret) /* -EOVERFLOW from above */
			goto out;

		if (*num_found >= sk->nr_items) {
			ret = 1;
			goto out;
		}
	}
advance_key:
	ret = 0;
	test.objectid = sk->max_objectid;
	test.type = sk->max_type;
	test.offset = sk->max_offset;
	if (btrfs_comp_cpu_keys(key, &test) >= 0)
		ret = 1;
	else if (key->offset < (u64)-1)
		key->offset++;
	else if (key->type < (u8)-1) {
		key->offset = 0;
		key->type++;
	} else if (key->objectid < (u64)-1) {
		key->offset = 0;
		key->type = 0;
		key->objectid++;
	} else
		ret = 1;
out:
	/*
	 *  0: all items from this leaf copied, continue with next
	 *  1: * more items can be copied, but unused buffer is too small
	 *     * all items were found
	 *     Either way, it will stops the loop which iterates to the next
	 *     leaf
	 *  -EOVERFLOW: item was to large for buffer
	 *  -EFAULT: could not copy extent buffer back to userspace
	 */
	return ret;
}

static noinline int search_ioctl(struct inode *inode,
				 struct btrfs_ioctl_search_key *sk,
				 size_t *buf_size,
				 char __user *ubuf)
{
	struct btrfs_root *root;
	struct btrfs_key key;
	struct btrfs_path *path;
	struct btrfs_fs_info *info = BTRFS_I(inode)->root->fs_info;
	int ret;
	int num_found = 0;
	unsigned long sk_offset = 0;

	if (*buf_size < sizeof(struct btrfs_ioctl_search_header)) {
		*buf_size = sizeof(struct btrfs_ioctl_search_header);
		return -EOVERFLOW;
	}

	path = btrfs_alloc_path();
	if (!path)
		return -ENOMEM;

	if (sk->tree_id == 0) {
		/* search the root of the inode that was passed */
		root = BTRFS_I(inode)->root;
	} else {
		key.objectid = sk->tree_id;
		key.type = BTRFS_ROOT_ITEM_KEY;
		key.offset = (u64)-1;
		root = btrfs_read_fs_root_no_name(info, &key);
		if (IS_ERR(root)) {
			btrfs_err(info, "could not find root %llu",
			       sk->tree_id);
			btrfs_free_path(path);
			return -ENOENT;
		}
	}

	key.objectid = sk->min_objectid;
	key.type = sk->min_type;
	key.offset = sk->min_offset;

	while (1) {
		ret = btrfs_search_forward(root, &key, path, sk->min_transid);
		if (ret != 0) {
			if (ret > 0)
				ret = 0;
			goto err;
		}
		ret = copy_to_sk(root, path, &key, sk, buf_size, ubuf,
				 &sk_offset, &num_found);
		btrfs_release_path(path);
		if (ret)
			break;

	}
	if (ret > 0)
		ret = 0;
err:
	sk->nr_items = num_found;
	btrfs_free_path(path);
	return ret;
}

static noinline int btrfs_ioctl_tree_search(struct file *file,
					   void __user *argp)
{
	struct btrfs_ioctl_search_args __user *uargs;
	struct btrfs_ioctl_search_key sk;
	struct inode *inode;
	int ret;
	size_t buf_size;

	if (!capable(CAP_SYS_ADMIN))
		return -EPERM;

	uargs = (struct btrfs_ioctl_search_args __user *)argp;

	if (copy_from_user(&sk, &uargs->key, sizeof(sk)))
		return -EFAULT;

	buf_size = sizeof(uargs->buf);

	inode = file_inode(file);
	ret = search_ioctl(inode, &sk, &buf_size, uargs->buf);

	/*
	 * In the origin implementation an overflow is handled by returning a
	 * search header with a len of zero, so reset ret.
	 */
	if (ret == -EOVERFLOW)
		ret = 0;

	if (ret == 0 && copy_to_user(&uargs->key, &sk, sizeof(sk)))
		ret = -EFAULT;
	return ret;
}

static noinline int btrfs_ioctl_tree_search_v2(struct file *file,
					       void __user *argp)
{
	struct btrfs_ioctl_search_args_v2 __user *uarg;
	struct btrfs_ioctl_search_args_v2 args;
	struct inode *inode;
	int ret;
	size_t buf_size;
	const size_t buf_limit = 16 * 1024 * 1024;

	if (!capable(CAP_SYS_ADMIN))
		return -EPERM;

	/* copy search header and buffer size */
	uarg = (struct btrfs_ioctl_search_args_v2 __user *)argp;
	if (copy_from_user(&args, uarg, sizeof(args)))
		return -EFAULT;

	buf_size = args.buf_size;

	if (buf_size < sizeof(struct btrfs_ioctl_search_header))
		return -EOVERFLOW;

	/* limit result size to 16MB */
	if (buf_size > buf_limit)
		buf_size = buf_limit;

	inode = file_inode(file);
	ret = search_ioctl(inode, &args.key, &buf_size,
			   (char *)(&uarg->buf[0]));
	if (ret == 0 && copy_to_user(&uarg->key, &args.key, sizeof(args.key)))
		ret = -EFAULT;
	else if (ret == -EOVERFLOW &&
		copy_to_user(&uarg->buf_size, &buf_size, sizeof(buf_size)))
		ret = -EFAULT;

	return ret;
}

/*
 * Search INODE_REFs to identify path name of 'dirid' directory
 * in a 'tree_id' tree. and sets path name to 'name'.
 */
static noinline int btrfs_search_path_in_tree(struct btrfs_fs_info *info,
				u64 tree_id, u64 dirid, char *name)
{
	struct btrfs_root *root;
	struct btrfs_key key;
	char *ptr;
	int ret = -1;
	int slot;
	int len;
	int total_len = 0;
	struct btrfs_inode_ref *iref;
	struct extent_buffer *l;
	struct btrfs_path *path;

	if (dirid == BTRFS_FIRST_FREE_OBJECTID) {
		name[0]='\0';
		return 0;
	}

	path = btrfs_alloc_path();
	if (!path)
		return -ENOMEM;

	ptr = &name[BTRFS_INO_LOOKUP_PATH_MAX];

	key.objectid = tree_id;
	key.type = BTRFS_ROOT_ITEM_KEY;
	key.offset = (u64)-1;
	root = btrfs_read_fs_root_no_name(info, &key);
	if (IS_ERR(root)) {
		btrfs_err(info, "could not find root %llu", tree_id);
		ret = -ENOENT;
		goto out;
	}

	key.objectid = dirid;
	key.type = BTRFS_INODE_REF_KEY;
	key.offset = (u64)-1;

	while (1) {
		ret = btrfs_search_slot(NULL, root, &key, path, 0, 0);
		if (ret < 0)
			goto out;
		else if (ret > 0) {
			ret = btrfs_previous_item(root, path, dirid,
						  BTRFS_INODE_REF_KEY);
			if (ret < 0)
				goto out;
			else if (ret > 0) {
				ret = -ENOENT;
				goto out;
			}
		}

		l = path->nodes[0];
		slot = path->slots[0];
		btrfs_item_key_to_cpu(l, &key, slot);

		iref = btrfs_item_ptr(l, slot, struct btrfs_inode_ref);
		len = btrfs_inode_ref_name_len(l, iref);
		ptr -= len + 1;
		total_len += len + 1;
		if (ptr < name) {
			ret = -ENAMETOOLONG;
			goto out;
		}

		*(ptr + len) = '/';
		read_extent_buffer(l, ptr, (unsigned long)(iref + 1), len);

		if (key.offset == BTRFS_FIRST_FREE_OBJECTID)
			break;

		btrfs_release_path(path);
		key.objectid = key.offset;
		key.offset = (u64)-1;
		dirid = key.objectid;
	}
	memmove(name, ptr, total_len);
	name[total_len] = '\0';
	ret = 0;
out:
	btrfs_free_path(path);
	return ret;
}

static noinline int btrfs_ioctl_ino_lookup(struct file *file,
					   void __user *argp)
{
	 struct btrfs_ioctl_ino_lookup_args *args;
	 struct inode *inode;
	int ret = 0;

	args = memdup_user(argp, sizeof(*args));
	if (IS_ERR(args))
		return PTR_ERR(args);

	inode = file_inode(file);

	/*
	 * Unprivileged query to obtain the containing subvolume root id. The
	 * path is reset so it's consistent with btrfs_search_path_in_tree.
	 */
	if (args->treeid == 0)
		args->treeid = BTRFS_I(inode)->root->root_key.objectid;

	if (args->objectid == BTRFS_FIRST_FREE_OBJECTID) {
		args->name[0] = 0;
		goto out;
	}

	if (!capable(CAP_SYS_ADMIN)) {
		ret = -EPERM;
		goto out;
	}

	ret = btrfs_search_path_in_tree(BTRFS_I(inode)->root->fs_info,
					args->treeid, args->objectid,
					args->name);

out:
	if (ret == 0 && copy_to_user(argp, args, sizeof(*args)))
		ret = -EFAULT;

	kfree(args);
	return ret;
}

static noinline int btrfs_ioctl_snap_destroy(struct file *file,
					     void __user *arg)
{
	struct dentry *parent = file->f_path.dentry;
	struct dentry *dentry;
	struct inode *dir = d_inode(parent);
	struct inode *inode;
	struct btrfs_root *root = BTRFS_I(dir)->root;
	struct btrfs_root *dest = NULL;
	struct btrfs_ioctl_vol_args *vol_args;
	struct btrfs_trans_handle *trans;
	struct btrfs_block_rsv block_rsv;
	u64 root_flags;
	u64 qgroup_reserved;
	int namelen;
	int ret;
	int err = 0;

	vol_args = memdup_user(arg, sizeof(*vol_args));
	if (IS_ERR(vol_args))
		return PTR_ERR(vol_args);

	vol_args->name[BTRFS_PATH_NAME_MAX] = '\0';
	namelen = strlen(vol_args->name);
	if (strchr(vol_args->name, '/') ||
	    strncmp(vol_args->name, "..", namelen) == 0) {
		err = -EINVAL;
		goto out;
	}

	err = mnt_want_write_file(file);
	if (err)
		goto out;


	err = mutex_lock_killable_nested(&dir->i_mutex, I_MUTEX_PARENT);
	if (err == -EINTR)
		goto out_drop_write;
	dentry = lookup_one_len(vol_args->name, parent, namelen);
	if (IS_ERR(dentry)) {
		err = PTR_ERR(dentry);
		goto out_unlock_dir;
	}

	if (d_really_is_negative(dentry)) {
		err = -ENOENT;
		goto out_dput;
	}

	inode = d_inode(dentry);
	dest = BTRFS_I(inode)->root;
	if (!capable(CAP_SYS_ADMIN)) {
		/*
		 * Regular user.  Only allow this with a special mount
		 * option, when the user has write+exec access to the
		 * subvol root, and when rmdir(2) would have been
		 * allowed.
		 *
		 * Note that this is _not_ check that the subvol is
		 * empty or doesn't contain data that we wouldn't
		 * otherwise be able to delete.
		 *
		 * Users who want to delete empty subvols should try
		 * rmdir(2).
		 */
		err = -EPERM;
		if (!btrfs_test_opt(root, USER_SUBVOL_RM_ALLOWED))
			goto out_dput;

		/*
		 * Do not allow deletion if the parent dir is the same
		 * as the dir to be deleted.  That means the ioctl
		 * must be called on the dentry referencing the root
		 * of the subvol, not a random directory contained
		 * within it.
		 */
		err = -EINVAL;
		if (root == dest)
			goto out_dput;

		err = inode_permission(inode, MAY_WRITE | MAY_EXEC);
		if (err)
			goto out_dput;
	}

	/* check if subvolume may be deleted by a user */
	err = btrfs_may_delete(dir, dentry, 1);
	if (err)
		goto out_dput;

	if (btrfs_ino(inode) != BTRFS_FIRST_FREE_OBJECTID) {
		err = -EINVAL;
		goto out_dput;
	}

	mutex_lock(&inode->i_mutex);

	/*
	 * Don't allow to delete a subvolume with send in progress. This is
	 * inside the i_mutex so the error handling that has to drop the bit
	 * again is not run concurrently.
	 */
	spin_lock(&dest->root_item_lock);
	root_flags = btrfs_root_flags(&dest->root_item);
	if (dest->send_in_progress == 0) {
		btrfs_set_root_flags(&dest->root_item,
				root_flags | BTRFS_ROOT_SUBVOL_DEAD);
		spin_unlock(&dest->root_item_lock);
	} else {
		spin_unlock(&dest->root_item_lock);
		btrfs_warn(root->fs_info,
			"Attempt to delete subvolume %llu during send",
			dest->root_key.objectid);
		err = -EPERM;
		goto out_unlock_inode;
	}

	down_write(&root->fs_info->subvol_sem);

	err = may_destroy_subvol(dest);
	if (err)
		goto out_up_write;

	btrfs_init_block_rsv(&block_rsv, BTRFS_BLOCK_RSV_TEMP);
	/*
	 * One for dir inode, two for dir entries, two for root
	 * ref/backref.
	 */
	err = btrfs_subvolume_reserve_metadata(root, &block_rsv,
					       5, &qgroup_reserved, true);
	if (err)
		goto out_up_write;

	trans = btrfs_start_transaction(root, 0);
	if (IS_ERR(trans)) {
		err = PTR_ERR(trans);
		goto out_release;
	}
	trans->block_rsv = &block_rsv;
	trans->bytes_reserved = block_rsv.size;

	ret = btrfs_unlink_subvol(trans, root, dir,
				dest->root_key.objectid,
				dentry->d_name.name,
				dentry->d_name.len);
	if (ret) {
		err = ret;
		btrfs_abort_transaction(trans, root, ret);
		goto out_end_trans;
	}

	btrfs_record_root_in_trans(trans, dest);

	memset(&dest->root_item.drop_progress, 0,
		sizeof(dest->root_item.drop_progress));
	dest->root_item.drop_level = 0;
	btrfs_set_root_refs(&dest->root_item, 0);

	if (!test_and_set_bit(BTRFS_ROOT_ORPHAN_ITEM_INSERTED, &dest->state)) {
		ret = btrfs_insert_orphan_item(trans,
					root->fs_info->tree_root,
					dest->root_key.objectid);
		if (ret) {
			btrfs_abort_transaction(trans, root, ret);
			err = ret;
			goto out_end_trans;
		}
	}

	ret = btrfs_uuid_tree_rem(trans, root->fs_info->uuid_root,
				  dest->root_item.uuid, BTRFS_UUID_KEY_SUBVOL,
				  dest->root_key.objectid);
	if (ret && ret != -ENOENT) {
		btrfs_abort_transaction(trans, root, ret);
		err = ret;
		goto out_end_trans;
	}
	if (!btrfs_is_empty_uuid(dest->root_item.received_uuid)) {
		ret = btrfs_uuid_tree_rem(trans, root->fs_info->uuid_root,
					  dest->root_item.received_uuid,
					  BTRFS_UUID_KEY_RECEIVED_SUBVOL,
					  dest->root_key.objectid);
		if (ret && ret != -ENOENT) {
			btrfs_abort_transaction(trans, root, ret);
			err = ret;
			goto out_end_trans;
		}
	}

out_end_trans:
	trans->block_rsv = NULL;
	trans->bytes_reserved = 0;
	ret = btrfs_end_transaction(trans, root);
	if (ret && !err)
		err = ret;
	inode->i_flags |= S_DEAD;
out_release:
	btrfs_subvolume_release_metadata(root, &block_rsv, qgroup_reserved);
out_up_write:
	up_write(&root->fs_info->subvol_sem);
	if (err) {
		spin_lock(&dest->root_item_lock);
		root_flags = btrfs_root_flags(&dest->root_item);
		btrfs_set_root_flags(&dest->root_item,
				root_flags & ~BTRFS_ROOT_SUBVOL_DEAD);
		spin_unlock(&dest->root_item_lock);
	}
out_unlock_inode:
	mutex_unlock(&inode->i_mutex);
	if (!err) {
		d_invalidate(dentry);
		btrfs_invalidate_inodes(dest);
		d_delete(dentry);
		ASSERT(dest->send_in_progress == 0);

		/* the last ref */
		if (dest->ino_cache_inode) {
			iput(dest->ino_cache_inode);
			dest->ino_cache_inode = NULL;
		}
	}
out_dput:
	dput(dentry);
out_unlock_dir:
	mutex_unlock(&dir->i_mutex);
out_drop_write:
	mnt_drop_write_file(file);
out:
	kfree(vol_args);
	return err;
}

static int btrfs_ioctl_defrag(struct file *file, void __user *argp)
{
	struct inode *inode = file_inode(file);
	struct btrfs_root *root = BTRFS_I(inode)->root;
	struct btrfs_ioctl_defrag_range_args *range;
	int ret;

	ret = mnt_want_write_file(file);
	if (ret)
		return ret;

	if (btrfs_root_readonly(root)) {
		ret = -EROFS;
		goto out;
	}

	switch (inode->i_mode & S_IFMT) {
	case S_IFDIR:
		if (!capable(CAP_SYS_ADMIN)) {
			ret = -EPERM;
			goto out;
		}
		ret = btrfs_defrag_root(root);
		if (ret)
			goto out;
		ret = btrfs_defrag_root(root->fs_info->extent_root);
		break;
	case S_IFREG:
		if (!(file->f_mode & FMODE_WRITE)) {
			ret = -EINVAL;
			goto out;
		}

		range = kzalloc(sizeof(*range), GFP_KERNEL);
		if (!range) {
			ret = -ENOMEM;
			goto out;
		}

		if (argp) {
			if (copy_from_user(range, argp,
					   sizeof(*range))) {
				ret = -EFAULT;
				kfree(range);
				goto out;
			}
			/* compression requires us to start the IO */
			if ((range->flags & BTRFS_DEFRAG_RANGE_COMPRESS)) {
				range->flags |= BTRFS_DEFRAG_RANGE_START_IO;
				range->extent_thresh = (u32)-1;
			}
		} else {
			/* the rest are all set to zero by kzalloc */
			range->len = (u64)-1;
		}
		ret = btrfs_defrag_file(file_inode(file), file,
					range, 0, 0);
		if (ret > 0)
			ret = 0;
		kfree(range);
		break;
	default:
		ret = -EINVAL;
	}
out:
	mnt_drop_write_file(file);
	return ret;
}

static long btrfs_ioctl_add_dev(struct btrfs_root *root, void __user *arg)
{
	struct btrfs_ioctl_vol_args *vol_args;
	int ret;

	if (!capable(CAP_SYS_ADMIN))
		return -EPERM;

	if (atomic_xchg(&root->fs_info->mutually_exclusive_operation_running,
			1)) {
		return BTRFS_ERROR_DEV_EXCL_RUN_IN_PROGRESS;
	}

	mutex_lock(&root->fs_info->volume_mutex);
	vol_args = memdup_user(arg, sizeof(*vol_args));
	if (IS_ERR(vol_args)) {
		ret = PTR_ERR(vol_args);
		goto out;
	}

	vol_args->name[BTRFS_PATH_NAME_MAX] = '\0';
	ret = btrfs_init_new_device(root, vol_args->name);

	if (!ret)
		btrfs_info(root->fs_info, "disk added %s",vol_args->name);

	kfree(vol_args);
out:
	mutex_unlock(&root->fs_info->volume_mutex);
	atomic_set(&root->fs_info->mutually_exclusive_operation_running, 0);
	return ret;
}

static long btrfs_ioctl_rm_dev(struct file *file, void __user *arg)
{
	struct btrfs_root *root = BTRFS_I(file_inode(file))->root;
	struct btrfs_ioctl_vol_args *vol_args;
	int ret;

	if (!capable(CAP_SYS_ADMIN))
		return -EPERM;

	ret = mnt_want_write_file(file);
	if (ret)
		return ret;

	vol_args = memdup_user(arg, sizeof(*vol_args));
	if (IS_ERR(vol_args)) {
		ret = PTR_ERR(vol_args);
		goto err_drop;
	}

	vol_args->name[BTRFS_PATH_NAME_MAX] = '\0';

	if (atomic_xchg(&root->fs_info->mutually_exclusive_operation_running,
			1)) {
		ret = BTRFS_ERROR_DEV_EXCL_RUN_IN_PROGRESS;
		goto out;
	}

	mutex_lock(&root->fs_info->volume_mutex);
	ret = btrfs_rm_device(root, vol_args->name);
	mutex_unlock(&root->fs_info->volume_mutex);
	atomic_set(&root->fs_info->mutually_exclusive_operation_running, 0);

	if (!ret)
		btrfs_info(root->fs_info, "disk deleted %s",vol_args->name);

out:
	kfree(vol_args);
err_drop:
	mnt_drop_write_file(file);
	return ret;
}

static long btrfs_ioctl_fs_info(struct btrfs_root *root, void __user *arg)
{
	struct btrfs_ioctl_fs_info_args *fi_args;
	struct btrfs_device *device;
	struct btrfs_fs_devices *fs_devices = root->fs_info->fs_devices;
	int ret = 0;

	fi_args = kzalloc(sizeof(*fi_args), GFP_KERNEL);
	if (!fi_args)
		return -ENOMEM;

	mutex_lock(&fs_devices->device_list_mutex);
	fi_args->num_devices = fs_devices->num_devices;
	memcpy(&fi_args->fsid, root->fs_info->fsid, sizeof(fi_args->fsid));

	list_for_each_entry(device, &fs_devices->devices, dev_list) {
		if (device->devid > fi_args->max_id)
			fi_args->max_id = device->devid;
	}
	mutex_unlock(&fs_devices->device_list_mutex);

	fi_args->nodesize = root->fs_info->super_copy->nodesize;
	fi_args->sectorsize = root->fs_info->super_copy->sectorsize;
	fi_args->clone_alignment = root->fs_info->super_copy->sectorsize;

	if (copy_to_user(arg, fi_args, sizeof(*fi_args)))
		ret = -EFAULT;

	kfree(fi_args);
	return ret;
}

static long btrfs_ioctl_dev_info(struct btrfs_root *root, void __user *arg)
{
	struct btrfs_ioctl_dev_info_args *di_args;
	struct btrfs_device *dev;
	struct btrfs_fs_devices *fs_devices = root->fs_info->fs_devices;
	int ret = 0;
	char *s_uuid = NULL;

	di_args = memdup_user(arg, sizeof(*di_args));
	if (IS_ERR(di_args))
		return PTR_ERR(di_args);

	if (!btrfs_is_empty_uuid(di_args->uuid))
		s_uuid = di_args->uuid;

	mutex_lock(&fs_devices->device_list_mutex);
	dev = btrfs_find_device(root->fs_info, di_args->devid, s_uuid, NULL);

	if (!dev) {
		ret = -ENODEV;
		goto out;
	}

	di_args->devid = dev->devid;
	di_args->bytes_used = btrfs_device_get_bytes_used(dev);
	di_args->total_bytes = btrfs_device_get_total_bytes(dev);
	memcpy(di_args->uuid, dev->uuid, sizeof(di_args->uuid));
	if (dev->name) {
		struct rcu_string *name;

		rcu_read_lock();
		name = rcu_dereference(dev->name);
		strncpy(di_args->path, name->str, sizeof(di_args->path));
		rcu_read_unlock();
		di_args->path[sizeof(di_args->path) - 1] = 0;
	} else {
		di_args->path[0] = '\0';
	}

out:
	mutex_unlock(&fs_devices->device_list_mutex);
	if (ret == 0 && copy_to_user(arg, di_args, sizeof(*di_args)))
		ret = -EFAULT;

	kfree(di_args);
	return ret;
}

static struct page *extent_same_get_page(struct inode *inode, pgoff_t index)
{
	struct page *page;
	struct extent_io_tree *tree = &BTRFS_I(inode)->io_tree;

	page = grab_cache_page(inode->i_mapping, index);
	if (!page)
		return NULL;

	if (!PageUptodate(page)) {
		if (extent_read_full_page_nolock(tree, page, btrfs_get_extent,
						 0))
			return NULL;
		lock_page(page);
		if (!PageUptodate(page)) {
			unlock_page(page);
			page_cache_release(page);
			return NULL;
		}
	}
	unlock_page(page);

	return page;
}

static int gather_extent_pages(struct inode *inode, struct page **pages,
			       int num_pages, u64 off)
{
	int i;
	pgoff_t index = off >> PAGE_CACHE_SHIFT;

	for (i = 0; i < num_pages; i++) {
		pages[i] = extent_same_get_page(inode, index + i);
		if (!pages[i])
			return -ENOMEM;
	}
	return 0;
}

static inline void lock_extent_range(struct inode *inode, u64 off, u64 len)
{
	/* do any pending delalloc/csum calc on src, one way or
	   another, and lock file content */
	while (1) {
		struct btrfs_ordered_extent *ordered;
		lock_extent(&BTRFS_I(inode)->io_tree, off, off + len - 1);
		ordered = btrfs_lookup_first_ordered_extent(inode,
							    off + len - 1);
		if ((!ordered ||
		     ordered->file_offset + ordered->len <= off ||
		     ordered->file_offset >= off + len) &&
		    !test_range_bit(&BTRFS_I(inode)->io_tree, off,
				    off + len - 1, EXTENT_DELALLOC, 0, NULL)) {
			if (ordered)
				btrfs_put_ordered_extent(ordered);
			break;
		}
		unlock_extent(&BTRFS_I(inode)->io_tree, off, off + len - 1);
		if (ordered)
			btrfs_put_ordered_extent(ordered);
		btrfs_wait_ordered_range(inode, off, len);
	}
}

static void btrfs_double_inode_unlock(struct inode *inode1, struct inode *inode2)
{
	mutex_unlock(&inode1->i_mutex);
	mutex_unlock(&inode2->i_mutex);
}

static void btrfs_double_inode_lock(struct inode *inode1, struct inode *inode2)
{
	if (inode1 < inode2)
		swap(inode1, inode2);

	mutex_lock_nested(&inode1->i_mutex, I_MUTEX_PARENT);
	mutex_lock_nested(&inode2->i_mutex, I_MUTEX_CHILD);
}

static void btrfs_double_extent_unlock(struct inode *inode1, u64 loff1,
				      struct inode *inode2, u64 loff2, u64 len)
{
	unlock_extent(&BTRFS_I(inode1)->io_tree, loff1, loff1 + len - 1);
	unlock_extent(&BTRFS_I(inode2)->io_tree, loff2, loff2 + len - 1);
}

static void btrfs_double_extent_lock(struct inode *inode1, u64 loff1,
				     struct inode *inode2, u64 loff2, u64 len)
{
	if (inode1 < inode2) {
		swap(inode1, inode2);
		swap(loff1, loff2);
	}
	lock_extent_range(inode1, loff1, len);
	lock_extent_range(inode2, loff2, len);
}

struct cmp_pages {
	int		num_pages;
	struct page	**src_pages;
	struct page	**dst_pages;
};

static void btrfs_cmp_data_free(struct cmp_pages *cmp)
{
	int i;
	struct page *pg;

	for (i = 0; i < cmp->num_pages; i++) {
		pg = cmp->src_pages[i];
		if (pg)
			page_cache_release(pg);
		pg = cmp->dst_pages[i];
		if (pg)
			page_cache_release(pg);
	}
	kfree(cmp->src_pages);
	kfree(cmp->dst_pages);
}

static int btrfs_cmp_data_prepare(struct inode *src, u64 loff,
				  struct inode *dst, u64 dst_loff,
				  u64 len, struct cmp_pages *cmp)
{
	int ret;
	int num_pages = PAGE_CACHE_ALIGN(len) >> PAGE_CACHE_SHIFT;
	struct page **src_pgarr, **dst_pgarr;

	/*
	 * We must gather up all the pages before we initiate our
	 * extent locking. We use an array for the page pointers. Size
	 * of the array is bounded by len, which is in turn bounded by
	 * BTRFS_MAX_DEDUPE_LEN.
	 */
	src_pgarr = kzalloc(num_pages * sizeof(struct page *), GFP_NOFS);
	dst_pgarr = kzalloc(num_pages * sizeof(struct page *), GFP_NOFS);
	if (!src_pgarr || !dst_pgarr) {
		kfree(src_pgarr);
		kfree(dst_pgarr);
		return -ENOMEM;
	}
	cmp->num_pages = num_pages;
	cmp->src_pages = src_pgarr;
	cmp->dst_pages = dst_pgarr;

	ret = gather_extent_pages(src, cmp->src_pages, cmp->num_pages, loff);
	if (ret)
		goto out;

	ret = gather_extent_pages(dst, cmp->dst_pages, cmp->num_pages, dst_loff);

out:
	if (ret)
		btrfs_cmp_data_free(cmp);
	return 0;
}

static int btrfs_cmp_data(struct inode *src, u64 loff, struct inode *dst,
			  u64 dst_loff, u64 len, struct cmp_pages *cmp)
{
	int ret = 0;
	int i;
	struct page *src_page, *dst_page;
	unsigned int cmp_len = PAGE_CACHE_SIZE;
	void *addr, *dst_addr;

	i = 0;
	while (len) {
		if (len < PAGE_CACHE_SIZE)
			cmp_len = len;

		BUG_ON(i >= cmp->num_pages);

		src_page = cmp->src_pages[i];
		dst_page = cmp->dst_pages[i];

		addr = kmap_atomic(src_page);
		dst_addr = kmap_atomic(dst_page);

		flush_dcache_page(src_page);
		flush_dcache_page(dst_page);

		if (memcmp(addr, dst_addr, cmp_len))
			ret = BTRFS_SAME_DATA_DIFFERS;

		kunmap_atomic(addr);
		kunmap_atomic(dst_addr);

		if (ret)
			break;

		len -= cmp_len;
		i++;
	}

	return ret;
}

static int extent_same_check_offsets(struct inode *inode, u64 off, u64 *plen,
				     u64 olen)
{
	u64 len = *plen;
	u64 bs = BTRFS_I(inode)->root->fs_info->sb->s_blocksize;

	if (off + olen > inode->i_size || off + olen < off)
		return -EINVAL;

	/* if we extend to eof, continue to block boundary */
	if (off + len == inode->i_size)
		*plen = len = ALIGN(inode->i_size, bs) - off;

	/* Check that we are block aligned - btrfs_clone() requires this */
	if (!IS_ALIGNED(off, bs) || !IS_ALIGNED(off + len, bs))
		return -EINVAL;

	return 0;
}

static int btrfs_extent_same(struct inode *src, u64 loff, u64 olen,
			     struct inode *dst, u64 dst_loff)
{
	int ret;
	u64 len = olen;
	struct cmp_pages cmp;
	int same_inode = 0;
	u64 same_lock_start = 0;
	u64 same_lock_len = 0;

	if (src == dst)
		same_inode = 1;

	if (len == 0)
		return 0;

	if (same_inode) {
		mutex_lock(&src->i_mutex);

		ret = extent_same_check_offsets(src, loff, &len, olen);
		if (ret)
			goto out_unlock;

		/*
		 * Single inode case wants the same checks, except we
		 * don't want our length pushed out past i_size as
		 * comparing that data range makes no sense.
		 *
		 * extent_same_check_offsets() will do this for an
		 * unaligned length at i_size, so catch it here and
		 * reject the request.
		 *
		 * This effectively means we require aligned extents
		 * for the single-inode case, whereas the other cases
		 * allow an unaligned length so long as it ends at
		 * i_size.
		 */
		if (len != olen) {
			ret = -EINVAL;
			goto out_unlock;
		}

		/* Check for overlapping ranges */
		if (dst_loff + len > loff && dst_loff < loff + len) {
			ret = -EINVAL;
			goto out_unlock;
		}

		same_lock_start = min_t(u64, loff, dst_loff);
		same_lock_len = max_t(u64, loff, dst_loff) + len - same_lock_start;
	} else {
		btrfs_double_inode_lock(src, dst);

		ret = extent_same_check_offsets(src, loff, &len, olen);
		if (ret)
			goto out_unlock;

		ret = extent_same_check_offsets(dst, dst_loff, &len, olen);
		if (ret)
			goto out_unlock;
	}

	/* don't make the dst file partly checksummed */
	if ((BTRFS_I(src)->flags & BTRFS_INODE_NODATASUM) !=
	    (BTRFS_I(dst)->flags & BTRFS_INODE_NODATASUM)) {
		ret = -EINVAL;
		goto out_unlock;
	}

	ret = btrfs_cmp_data_prepare(src, loff, dst, dst_loff, olen, &cmp);
	if (ret)
		goto out_unlock;

	if (same_inode)
		lock_extent_range(src, same_lock_start, same_lock_len);
	else
		btrfs_double_extent_lock(src, loff, dst, dst_loff, len);

	/* pass original length for comparison so we stay within i_size */
	ret = btrfs_cmp_data(src, loff, dst, dst_loff, olen, &cmp);
	if (ret == 0)
		ret = btrfs_clone(src, dst, loff, olen, len, dst_loff, 1);

	if (same_inode)
		unlock_extent(&BTRFS_I(src)->io_tree, same_lock_start,
			      same_lock_start + same_lock_len - 1);
	else
		btrfs_double_extent_unlock(src, loff, dst, dst_loff, len);

	btrfs_cmp_data_free(&cmp);
out_unlock:
	if (same_inode)
		mutex_unlock(&src->i_mutex);
	else
		btrfs_double_inode_unlock(src, dst);

	return ret;
}

#define BTRFS_MAX_DEDUPE_LEN	(16 * 1024 * 1024)

static long btrfs_ioctl_file_extent_same(struct file *file,
			struct btrfs_ioctl_same_args __user *argp)
{
	struct btrfs_ioctl_same_args *same = NULL;
	struct btrfs_ioctl_same_extent_info *info;
	struct inode *src = file_inode(file);
	u64 off;
	u64 len;
	int i;
	int ret;
	unsigned long size;
	u64 bs = BTRFS_I(src)->root->fs_info->sb->s_blocksize;
	bool is_admin = capable(CAP_SYS_ADMIN);
	u16 count;

	if (!(file->f_mode & FMODE_READ))
		return -EINVAL;

	ret = mnt_want_write_file(file);
	if (ret)
		return ret;

	if (get_user(count, &argp->dest_count)) {
		ret = -EFAULT;
		goto out;
	}

	size = offsetof(struct btrfs_ioctl_same_args __user, info[count]);

	same = memdup_user(argp, size);

	if (IS_ERR(same)) {
		ret = PTR_ERR(same);
		same = NULL;
		goto out;
	}

	off = same->logical_offset;
	len = same->length;

	/*
	 * Limit the total length we will dedupe for each operation.
	 * This is intended to bound the total time spent in this
	 * ioctl to something sane.
	 */
	if (len > BTRFS_MAX_DEDUPE_LEN)
		len = BTRFS_MAX_DEDUPE_LEN;

	if (WARN_ON_ONCE(bs < PAGE_CACHE_SIZE)) {
		/*
		 * Btrfs does not support blocksize < page_size. As a
		 * result, btrfs_cmp_data() won't correctly handle
		 * this situation without an update.
		 */
		ret = -EINVAL;
		goto out;
	}

	ret = -EISDIR;
	if (S_ISDIR(src->i_mode))
		goto out;

	ret = -EACCES;
	if (!S_ISREG(src->i_mode))
		goto out;

	/* pre-format output fields to sane values */
	for (i = 0; i < count; i++) {
		same->info[i].bytes_deduped = 0ULL;
		same->info[i].status = 0;
	}

	for (i = 0, info = same->info; i < count; i++, info++) {
		struct inode *dst;
		struct fd dst_file = fdget(info->fd);
		if (!dst_file.file) {
			info->status = -EBADF;
			continue;
		}
		dst = file_inode(dst_file.file);

		if (!(is_admin || (dst_file.file->f_mode & FMODE_WRITE))) {
			info->status = -EINVAL;
		} else if (file->f_path.mnt != dst_file.file->f_path.mnt) {
			info->status = -EXDEV;
		} else if (S_ISDIR(dst->i_mode)) {
			info->status = -EISDIR;
		} else if (!S_ISREG(dst->i_mode)) {
			info->status = -EACCES;
		} else {
			info->status = btrfs_extent_same(src, off, len, dst,
							info->logical_offset);
			if (info->status == 0)
				info->bytes_deduped += len;
		}
		fdput(dst_file);
	}

	ret = copy_to_user(argp, same, size);
	if (ret)
		ret = -EFAULT;

out:
	mnt_drop_write_file(file);
	kfree(same);
	return ret;
}

static int clone_finish_inode_update(struct btrfs_trans_handle *trans,
				     struct inode *inode,
				     u64 endoff,
				     const u64 destoff,
				     const u64 olen,
				     int no_time_update)
{
	struct btrfs_root *root = BTRFS_I(inode)->root;
	int ret;

	inode_inc_iversion(inode);
	if (!no_time_update)
		inode->i_mtime = inode->i_ctime = CURRENT_TIME;
	/*
	 * We round up to the block size at eof when determining which
	 * extents to clone above, but shouldn't round up the file size.
	 */
	if (endoff > destoff + olen)
		endoff = destoff + olen;
	if (endoff > inode->i_size)
		btrfs_i_size_write(inode, endoff);

	ret = btrfs_update_inode(trans, root, inode);
	if (ret) {
		btrfs_abort_transaction(trans, root, ret);
		btrfs_end_transaction(trans, root);
		goto out;
	}
	ret = btrfs_end_transaction(trans, root);
out:
	return ret;
}

static void clone_update_extent_map(struct inode *inode,
				    const struct btrfs_trans_handle *trans,
				    const struct btrfs_path *path,
				    const u64 hole_offset,
				    const u64 hole_len)
{
	struct extent_map_tree *em_tree = &BTRFS_I(inode)->extent_tree;
	struct extent_map *em;
	int ret;

	em = alloc_extent_map();
	if (!em) {
		set_bit(BTRFS_INODE_NEEDS_FULL_SYNC,
			&BTRFS_I(inode)->runtime_flags);
		return;
	}

	if (path) {
		struct btrfs_file_extent_item *fi;

		fi = btrfs_item_ptr(path->nodes[0], path->slots[0],
				    struct btrfs_file_extent_item);
		btrfs_extent_item_to_extent_map(inode, path, fi, false, em);
		em->generation = -1;
		if (btrfs_file_extent_type(path->nodes[0], fi) ==
		    BTRFS_FILE_EXTENT_INLINE)
			set_bit(BTRFS_INODE_NEEDS_FULL_SYNC,
				&BTRFS_I(inode)->runtime_flags);
	} else {
		em->start = hole_offset;
		em->len = hole_len;
		em->ram_bytes = em->len;
		em->orig_start = hole_offset;
		em->block_start = EXTENT_MAP_HOLE;
		em->block_len = 0;
		em->orig_block_len = 0;
		em->compress_type = BTRFS_COMPRESS_NONE;
		em->generation = trans->transid;
	}

	while (1) {
		write_lock(&em_tree->lock);
		ret = add_extent_mapping(em_tree, em, 1);
		write_unlock(&em_tree->lock);
		if (ret != -EEXIST) {
			free_extent_map(em);
			break;
		}
		btrfs_drop_extent_cache(inode, em->start,
					em->start + em->len - 1, 0);
	}

	if (ret)
		set_bit(BTRFS_INODE_NEEDS_FULL_SYNC,
			&BTRFS_I(inode)->runtime_flags);
}

/*
 * Make sure we do not end up inserting an inline extent into a file that has
 * already other (non-inline) extents. If a file has an inline extent it can
 * not have any other extents and the (single) inline extent must start at the
 * file offset 0. Failing to respect these rules will lead to file corruption,
 * resulting in EIO errors on read/write operations, hitting BUG_ON's in mm, etc
 *
 * We can have extents that have been already written to disk or we can have
 * dirty ranges still in delalloc, in which case the extent maps and items are
 * created only when we run delalloc, and the delalloc ranges might fall outside
 * the range we are currently locking in the inode's io tree. So we check the
 * inode's i_size because of that (i_size updates are done while holding the
 * i_mutex, which we are holding here).
 * We also check to see if the inode has a size not greater than "datal" but has
 * extents beyond it, due to an fallocate with FALLOC_FL_KEEP_SIZE (and we are
 * protected against such concurrent fallocate calls by the i_mutex).
 *
 * If the file has no extents but a size greater than datal, do not allow the
 * copy because we would need turn the inline extent into a non-inline one (even
 * with NO_HOLES enabled). If we find our destination inode only has one inline
 * extent, just overwrite it with the source inline extent if its size is less
 * than the source extent's size, or we could copy the source inline extent's
 * data into the destination inode's inline extent if the later is greater then
 * the former.
 */
static int clone_copy_inline_extent(struct inode *src,
				    struct inode *dst,
				    struct btrfs_trans_handle *trans,
				    struct btrfs_path *path,
				    struct btrfs_key *new_key,
				    const u64 drop_start,
				    const u64 datal,
				    const u64 skip,
				    const u64 size,
				    char *inline_data)
{
	struct btrfs_root *root = BTRFS_I(dst)->root;
	const u64 aligned_end = ALIGN(new_key->offset + datal,
				      root->sectorsize);
	int ret;
	struct btrfs_key key;

	if (new_key->offset > 0)
		return -EOPNOTSUPP;

	key.objectid = btrfs_ino(dst);
	key.type = BTRFS_EXTENT_DATA_KEY;
	key.offset = 0;
	ret = btrfs_search_slot(NULL, root, &key, path, 0, 0);
	if (ret < 0) {
		return ret;
	} else if (ret > 0) {
		if (path->slots[0] >= btrfs_header_nritems(path->nodes[0])) {
			ret = btrfs_next_leaf(root, path);
			if (ret < 0)
				return ret;
			else if (ret > 0)
				goto copy_inline_extent;
		}
		btrfs_item_key_to_cpu(path->nodes[0], &key, path->slots[0]);
		if (key.objectid == btrfs_ino(dst) &&
		    key.type == BTRFS_EXTENT_DATA_KEY) {
			ASSERT(key.offset > 0);
			return -EOPNOTSUPP;
		}
	} else if (i_size_read(dst) <= datal) {
		struct btrfs_file_extent_item *ei;
		u64 ext_len;

		/*
		 * If the file size is <= datal, make sure there are no other
		 * extents following (can happen do to an fallocate call with
		 * the flag FALLOC_FL_KEEP_SIZE).
		 */
		ei = btrfs_item_ptr(path->nodes[0], path->slots[0],
				    struct btrfs_file_extent_item);
		/*
		 * If it's an inline extent, it can not have other extents
		 * following it.
		 */
		if (btrfs_file_extent_type(path->nodes[0], ei) ==
		    BTRFS_FILE_EXTENT_INLINE)
			goto copy_inline_extent;

		ext_len = btrfs_file_extent_num_bytes(path->nodes[0], ei);
		if (ext_len > aligned_end)
			return -EOPNOTSUPP;

		ret = btrfs_next_item(root, path);
		if (ret < 0) {
			return ret;
		} else if (ret == 0) {
			btrfs_item_key_to_cpu(path->nodes[0], &key,
					      path->slots[0]);
			if (key.objectid == btrfs_ino(dst) &&
			    key.type == BTRFS_EXTENT_DATA_KEY)
				return -EOPNOTSUPP;
		}
	}

copy_inline_extent:
	/*
	 * We have no extent items, or we have an extent at offset 0 which may
	 * or may not be inlined. All these cases are dealt the same way.
	 */
	if (i_size_read(dst) > datal) {
		/*
		 * If the destination inode has an inline extent...
		 * This would require copying the data from the source inline
		 * extent into the beginning of the destination's inline extent.
		 * But this is really complex, both extents can be compressed
		 * or just one of them, which would require decompressing and
		 * re-compressing data (which could increase the new compressed
		 * size, not allowing the compressed data to fit anymore in an
		 * inline extent).
		 * So just don't support this case for now (it should be rare,
		 * we are not really saving space when cloning inline extents).
		 */
		return -EOPNOTSUPP;
	}

	btrfs_release_path(path);
	ret = btrfs_drop_extents(trans, root, dst, drop_start, aligned_end, 1);
	if (ret)
		return ret;
	ret = btrfs_insert_empty_item(trans, root, path, new_key, size);
	if (ret)
		return ret;

	if (skip) {
		const u32 start = btrfs_file_extent_calc_inline_size(0);

		memmove(inline_data + start, inline_data + start + skip, datal);
	}

	write_extent_buffer(path->nodes[0], inline_data,
			    btrfs_item_ptr_offset(path->nodes[0],
						  path->slots[0]),
			    size);
	inode_add_bytes(dst, datal);

	return 0;
}

/**
 * btrfs_clone() - clone a range from inode file to another
 *
 * @src: Inode to clone from
 * @inode: Inode to clone to
 * @off: Offset within source to start clone from
 * @olen: Original length, passed by user, of range to clone
 * @olen_aligned: Block-aligned value of olen
 * @destoff: Offset within @inode to start clone
 * @no_time_update: Whether to update mtime/ctime on the target inode
 */
static int btrfs_clone(struct inode *src, struct inode *inode,
		       const u64 off, const u64 olen, const u64 olen_aligned,
		       const u64 destoff, int no_time_update)
{
	struct btrfs_root *root = BTRFS_I(inode)->root;
	struct btrfs_path *path = NULL;
	struct extent_buffer *leaf;
	struct btrfs_trans_handle *trans;
	char *buf = NULL;
	struct btrfs_key key;
	u32 nritems;
	int slot;
	int ret;
	const u64 len = olen_aligned;
	u64 last_dest_end = destoff;

	ret = -ENOMEM;
	buf = vmalloc(root->nodesize);
	if (!buf)
		return ret;

	path = btrfs_alloc_path();
	if (!path) {
		vfree(buf);
		return ret;
	}

	path->reada = 2;
	/* clone data */
	key.objectid = btrfs_ino(src);
	key.type = BTRFS_EXTENT_DATA_KEY;
	key.offset = off;

	while (1) {
		u64 next_key_min_offset = key.offset + 1;

		/*
		 * note the key will change type as we walk through the
		 * tree.
		 */
		path->leave_spinning = 1;
		ret = btrfs_search_slot(NULL, BTRFS_I(src)->root, &key, path,
				0, 0);
		if (ret < 0)
			goto out;
		/*
		 * First search, if no extent item that starts at offset off was
		 * found but the previous item is an extent item, it's possible
		 * it might overlap our target range, therefore process it.
		 */
		if (key.offset == off && ret > 0 && path->slots[0] > 0) {
			btrfs_item_key_to_cpu(path->nodes[0], &key,
					      path->slots[0] - 1);
			if (key.type == BTRFS_EXTENT_DATA_KEY)
				path->slots[0]--;
		}

		nritems = btrfs_header_nritems(path->nodes[0]);
process_slot:
		if (path->slots[0] >= nritems) {
			ret = btrfs_next_leaf(BTRFS_I(src)->root, path);
			if (ret < 0)
				goto out;
			if (ret > 0)
				break;
			nritems = btrfs_header_nritems(path->nodes[0]);
		}
		leaf = path->nodes[0];
		slot = path->slots[0];

		btrfs_item_key_to_cpu(leaf, &key, slot);
		if (key.type > BTRFS_EXTENT_DATA_KEY ||
		    key.objectid != btrfs_ino(src))
			break;

		if (key.type == BTRFS_EXTENT_DATA_KEY) {
			struct btrfs_file_extent_item *extent;
			int type;
			u32 size;
			struct btrfs_key new_key;
			u64 disko = 0, diskl = 0;
			u64 datao = 0, datal = 0;
			u8 comp;
			u64 drop_start;

			extent = btrfs_item_ptr(leaf, slot,
						struct btrfs_file_extent_item);
			comp = btrfs_file_extent_compression(leaf, extent);
			type = btrfs_file_extent_type(leaf, extent);
			if (type == BTRFS_FILE_EXTENT_REG ||
			    type == BTRFS_FILE_EXTENT_PREALLOC) {
				disko = btrfs_file_extent_disk_bytenr(leaf,
								      extent);
				diskl = btrfs_file_extent_disk_num_bytes(leaf,
								 extent);
				datao = btrfs_file_extent_offset(leaf, extent);
				datal = btrfs_file_extent_num_bytes(leaf,
								    extent);
			} else if (type == BTRFS_FILE_EXTENT_INLINE) {
				/* take upper bound, may be compressed */
				datal = btrfs_file_extent_ram_bytes(leaf,
								    extent);
			}

			/*
			 * The first search might have left us at an extent
			 * item that ends before our target range's start, can
			 * happen if we have holes and NO_HOLES feature enabled.
			 */
			if (key.offset + datal <= off) {
				path->slots[0]++;
				goto process_slot;
			} else if (key.offset >= off + len) {
				break;
			}
			next_key_min_offset = key.offset + datal;
			size = btrfs_item_size_nr(leaf, slot);
			read_extent_buffer(leaf, buf,
					   btrfs_item_ptr_offset(leaf, slot),
					   size);

			btrfs_release_path(path);
			path->leave_spinning = 0;

			memcpy(&new_key, &key, sizeof(new_key));
			new_key.objectid = btrfs_ino(inode);
			if (off <= key.offset)
				new_key.offset = key.offset + destoff - off;
			else
				new_key.offset = destoff;

			/*
			 * Deal with a hole that doesn't have an extent item
			 * that represents it (NO_HOLES feature enabled).
			 * This hole is either in the middle of the cloning
			 * range or at the beginning (fully overlaps it or
			 * partially overlaps it).
			 */
			if (new_key.offset != last_dest_end)
				drop_start = last_dest_end;
			else
				drop_start = new_key.offset;

			/*
			 * 1 - adjusting old extent (we may have to split it)
			 * 1 - add new extent
			 * 1 - inode update
			 */
			trans = btrfs_start_transaction(root, 3);
			if (IS_ERR(trans)) {
				ret = PTR_ERR(trans);
				goto out;
			}

			if (type == BTRFS_FILE_EXTENT_REG ||
			    type == BTRFS_FILE_EXTENT_PREALLOC) {
				/*
				 *    a  | --- range to clone ---|  b
				 * | ------------- extent ------------- |
				 */

				/* subtract range b */
				if (key.offset + datal > off + len)
					datal = off + len - key.offset;

				/* subtract range a */
				if (off > key.offset) {
					datao += off - key.offset;
					datal -= off - key.offset;
				}

				ret = btrfs_drop_extents(trans, root, inode,
							 drop_start,
							 new_key.offset + datal,
							 1);
				if (ret) {
					if (ret != -EOPNOTSUPP)
						btrfs_abort_transaction(trans,
								root, ret);
					btrfs_end_transaction(trans, root);
					goto out;
				}

				ret = btrfs_insert_empty_item(trans, root, path,
							      &new_key, size);
				if (ret) {
					btrfs_abort_transaction(trans, root,
								ret);
					btrfs_end_transaction(trans, root);
					goto out;
				}

				leaf = path->nodes[0];
				slot = path->slots[0];
				write_extent_buffer(leaf, buf,
					    btrfs_item_ptr_offset(leaf, slot),
					    size);

				extent = btrfs_item_ptr(leaf, slot,
						struct btrfs_file_extent_item);

				/* disko == 0 means it's a hole */
				if (!disko)
					datao = 0;

				btrfs_set_file_extent_offset(leaf, extent,
							     datao);
				btrfs_set_file_extent_num_bytes(leaf, extent,
								datal);

				if (disko) {
					inode_add_bytes(inode, datal);
					ret = btrfs_inc_extent_ref(trans, root,
							disko, diskl, 0,
							root->root_key.objectid,
							btrfs_ino(inode),
							new_key.offset - datao);
					if (ret) {
						btrfs_abort_transaction(trans,
									root,
									ret);
						btrfs_end_transaction(trans,
								      root);
						goto out;

					}
				}
			} else if (type == BTRFS_FILE_EXTENT_INLINE) {
				u64 skip = 0;
				u64 trim = 0;

				if (off > key.offset) {
					skip = off - key.offset;
					new_key.offset += skip;
				}

				if (key.offset + datal > off + len)
					trim = key.offset + datal - (off + len);

				if (comp && (skip || trim)) {
					ret = -EINVAL;
					btrfs_end_transaction(trans, root);
					goto out;
				}
				size -= skip + trim;
				datal -= skip + trim;

				ret = clone_copy_inline_extent(src, inode,
							       trans, path,
							       &new_key,
							       drop_start,
							       datal,
							       skip, size, buf);
				if (ret) {
					if (ret != -EOPNOTSUPP)
						btrfs_abort_transaction(trans,
									root,
									ret);
					btrfs_end_transaction(trans, root);
					goto out;
				}
				leaf = path->nodes[0];
				slot = path->slots[0];
			}

			/* If we have an implicit hole (NO_HOLES feature). */
			if (drop_start < new_key.offset)
				clone_update_extent_map(inode, trans,
						NULL, drop_start,
						new_key.offset - drop_start);

			clone_update_extent_map(inode, trans, path, 0, 0);

			btrfs_mark_buffer_dirty(leaf);
			btrfs_release_path(path);

			last_dest_end = ALIGN(new_key.offset + datal,
					      root->sectorsize);
			ret = clone_finish_inode_update(trans, inode,
							last_dest_end,
							destoff, olen,
							no_time_update);
			if (ret)
				goto out;
			if (new_key.offset + datal >= destoff + len)
				break;
		}
		btrfs_release_path(path);
		key.offset = next_key_min_offset;
	}
	ret = 0;

	if (last_dest_end < destoff + len) {
		/*
		 * We have an implicit hole (NO_HOLES feature is enabled) that
		 * fully or partially overlaps our cloning range at its end.
		 */
		btrfs_release_path(path);

		/*
		 * 1 - remove extent(s)
		 * 1 - inode update
		 */
		trans = btrfs_start_transaction(root, 2);
		if (IS_ERR(trans)) {
			ret = PTR_ERR(trans);
			goto out;
		}
		ret = btrfs_drop_extents(trans, root, inode,
					 last_dest_end, destoff + len, 1);
		if (ret) {
			if (ret != -EOPNOTSUPP)
				btrfs_abort_transaction(trans, root, ret);
			btrfs_end_transaction(trans, root);
			goto out;
		}
		clone_update_extent_map(inode, trans, NULL, last_dest_end,
					destoff + len - last_dest_end);
		ret = clone_finish_inode_update(trans, inode, destoff + len,
						destoff, olen, no_time_update);
	}

out:
	btrfs_free_path(path);
	vfree(buf);
	return ret;
}

static noinline long btrfs_ioctl_clone(struct file *file, unsigned long srcfd,
				       u64 off, u64 olen, u64 destoff)
{
	struct inode *inode = file_inode(file);
	struct btrfs_root *root = BTRFS_I(inode)->root;
	struct fd src_file;
	struct inode *src;
	int ret;
	u64 len = olen;
	u64 bs = root->fs_info->sb->s_blocksize;
	int same_inode = 0;

	/*
	 * TODO:
	 * - split compressed inline extents.  annoying: we need to
	 *   decompress into destination's address_space (the file offset
	 *   may change, so source mapping won't do), then recompress (or
	 *   otherwise reinsert) a subrange.
	 *
	 * - split destination inode's inline extents.  The inline extents can
	 *   be either compressed or non-compressed.
	 */

	/* the destination must be opened for writing */
	if (!(file->f_mode & FMODE_WRITE) || (file->f_flags & O_APPEND))
		return -EINVAL;

	if (btrfs_root_readonly(root))
		return -EROFS;

	ret = mnt_want_write_file(file);
	if (ret)
		return ret;

	src_file = fdget(srcfd);
	if (!src_file.file) {
		ret = -EBADF;
		goto out_drop_write;
	}

	ret = -EXDEV;
	if (src_file.file->f_path.mnt != file->f_path.mnt)
		goto out_fput;

	src = file_inode(src_file.file);

	ret = -EINVAL;
	if (src == inode)
		same_inode = 1;

	/* the src must be open for reading */
	if (!(src_file.file->f_mode & FMODE_READ))
		goto out_fput;

	/* don't make the dst file partly checksummed */
	if ((BTRFS_I(src)->flags & BTRFS_INODE_NODATASUM) !=
	    (BTRFS_I(inode)->flags & BTRFS_INODE_NODATASUM))
		goto out_fput;

	ret = -EISDIR;
	if (S_ISDIR(src->i_mode) || S_ISDIR(inode->i_mode))
		goto out_fput;

	ret = -EXDEV;
	if (src->i_sb != inode->i_sb)
		goto out_fput;

	if (!same_inode) {
		btrfs_double_inode_lock(src, inode);
	} else {
		mutex_lock(&src->i_mutex);
	}

	/* determine range to clone */
	ret = -EINVAL;
	if (off + len > src->i_size || off + len < off)
		goto out_unlock;
	if (len == 0)
		olen = len = src->i_size - off;
	/* if we extend to eof, continue to block boundary */
	if (off + len == src->i_size)
		len = ALIGN(src->i_size, bs) - off;

	if (len == 0) {
		ret = 0;
		goto out_unlock;
	}

	/* verify the end result is block aligned */
	if (!IS_ALIGNED(off, bs) || !IS_ALIGNED(off + len, bs) ||
	    !IS_ALIGNED(destoff, bs))
		goto out_unlock;

	/* verify if ranges are overlapped within the same file */
	if (same_inode) {
		if (destoff + len > off && destoff < off + len)
			goto out_unlock;
	}

	if (destoff > inode->i_size) {
		ret = btrfs_cont_expand(inode, inode->i_size, destoff);
		if (ret)
			goto out_unlock;
	}

	/*
	 * Lock the target range too. Right after we replace the file extent
	 * items in the fs tree (which now point to the cloned data), we might
	 * have a worker replace them with extent items relative to a write
	 * operation that was issued before this clone operation (i.e. confront
	 * with inode.c:btrfs_finish_ordered_io).
	 */
	if (same_inode) {
		u64 lock_start = min_t(u64, off, destoff);
		u64 lock_len = max_t(u64, off, destoff) + len - lock_start;

		lock_extent_range(src, lock_start, lock_len);
	} else {
		btrfs_double_extent_lock(src, off, inode, destoff, len);
	}

	ret = btrfs_clone(src, inode, off, olen, len, destoff, 0);

	if (same_inode) {
		u64 lock_start = min_t(u64, off, destoff);
		u64 lock_end = max_t(u64, off, destoff) + len - 1;

		unlock_extent(&BTRFS_I(src)->io_tree, lock_start, lock_end);
	} else {
		btrfs_double_extent_unlock(src, off, inode, destoff, len);
	}
	/*
	 * Truncate page cache pages so that future reads will see the cloned
	 * data immediately and not the previous data.
	 */
	truncate_inode_pages_range(&inode->i_data, destoff,
				   PAGE_CACHE_ALIGN(destoff + len) - 1);
out_unlock:
	if (!same_inode)
		btrfs_double_inode_unlock(src, inode);
	else
		mutex_unlock(&src->i_mutex);
out_fput:
	fdput(src_file);
out_drop_write:
	mnt_drop_write_file(file);
	return ret;
}

static long btrfs_ioctl_clone_range(struct file *file, void __user *argp)
{
	struct btrfs_ioctl_clone_range_args args;

	if (copy_from_user(&args, argp, sizeof(args)))
		return -EFAULT;
	return btrfs_ioctl_clone(file, args.src_fd, args.src_offset,
				 args.src_length, args.dest_offset);
}

/*
 * there are many ways the trans_start and trans_end ioctls can lead
 * to deadlocks.  They should only be used by applications that
 * basically own the machine, and have a very in depth understanding
 * of all the possible deadlocks and enospc problems.
 */
static long btrfs_ioctl_trans_start(struct file *file)
{
	struct inode *inode = file_inode(file);
	struct btrfs_root *root = BTRFS_I(inode)->root;
	struct btrfs_trans_handle *trans;
	int ret;

	ret = -EPERM;
	if (!capable(CAP_SYS_ADMIN))
		goto out;

	ret = -EINPROGRESS;
	if (file->private_data)
		goto out;

	ret = -EROFS;
	if (btrfs_root_readonly(root))
		goto out;

	ret = mnt_want_write_file(file);
	if (ret)
		goto out;

	atomic_inc(&root->fs_info->open_ioctl_trans);

	ret = -ENOMEM;
	trans = btrfs_start_ioctl_transaction(root);
	if (IS_ERR(trans))
		goto out_drop;

	file->private_data = trans;
	return 0;

out_drop:
	atomic_dec(&root->fs_info->open_ioctl_trans);
	mnt_drop_write_file(file);
out:
	return ret;
}

static long btrfs_ioctl_default_subvol(struct file *file, void __user *argp)
{
	struct inode *inode = file_inode(file);
	struct btrfs_root *root = BTRFS_I(inode)->root;
	struct btrfs_root *new_root;
	struct btrfs_dir_item *di;
	struct btrfs_trans_handle *trans;
	struct btrfs_path *path;
	struct btrfs_key location;
	struct btrfs_disk_key disk_key;
	u64 objectid = 0;
	u64 dir_id;
	int ret;

	if (!capable(CAP_SYS_ADMIN))
		return -EPERM;

	ret = mnt_want_write_file(file);
	if (ret)
		return ret;

	if (copy_from_user(&objectid, argp, sizeof(objectid))) {
		ret = -EFAULT;
		goto out;
	}

	if (!objectid)
		objectid = BTRFS_FS_TREE_OBJECTID;

	location.objectid = objectid;
	location.type = BTRFS_ROOT_ITEM_KEY;
	location.offset = (u64)-1;

	new_root = btrfs_read_fs_root_no_name(root->fs_info, &location);
	if (IS_ERR(new_root)) {
		ret = PTR_ERR(new_root);
		goto out;
	}

	path = btrfs_alloc_path();
	if (!path) {
		ret = -ENOMEM;
		goto out;
	}
	path->leave_spinning = 1;

	trans = btrfs_start_transaction(root, 1);
	if (IS_ERR(trans)) {
		btrfs_free_path(path);
		ret = PTR_ERR(trans);
		goto out;
	}

	dir_id = btrfs_super_root_dir(root->fs_info->super_copy);
	di = btrfs_lookup_dir_item(trans, root->fs_info->tree_root, path,
				   dir_id, "default", 7, 1);
	if (IS_ERR_OR_NULL(di)) {
		btrfs_free_path(path);
		btrfs_end_transaction(trans, root);
		btrfs_err(new_root->fs_info, "Umm, you don't have the default dir"
			   "item, this isn't going to work");
		ret = -ENOENT;
		goto out;
	}

	btrfs_cpu_key_to_disk(&disk_key, &new_root->root_key);
	btrfs_set_dir_item_key(path->nodes[0], di, &disk_key);
	btrfs_mark_buffer_dirty(path->nodes[0]);
	btrfs_free_path(path);

	btrfs_set_fs_incompat(root->fs_info, DEFAULT_SUBVOL);
	btrfs_end_transaction(trans, root);
out:
	mnt_drop_write_file(file);
	return ret;
}

void btrfs_get_block_group_info(struct list_head *groups_list,
				struct btrfs_ioctl_space_info *space)
{
	struct btrfs_block_group_cache *block_group;

	space->total_bytes = 0;
	space->used_bytes = 0;
	space->flags = 0;
	list_for_each_entry(block_group, groups_list, list) {
		space->flags = block_group->flags;
		space->total_bytes += block_group->key.offset;
		space->used_bytes +=
			btrfs_block_group_used(&block_group->item);
	}
}

static long btrfs_ioctl_space_info(struct btrfs_root *root, void __user *arg)
{
	struct btrfs_ioctl_space_args space_args;
	struct btrfs_ioctl_space_info space;
	struct btrfs_ioctl_space_info *dest;
	struct btrfs_ioctl_space_info *dest_orig;
	struct btrfs_ioctl_space_info __user *user_dest;
	struct btrfs_space_info *info;
	u64 types[] = {BTRFS_BLOCK_GROUP_DATA,
		       BTRFS_BLOCK_GROUP_SYSTEM,
		       BTRFS_BLOCK_GROUP_METADATA,
		       BTRFS_BLOCK_GROUP_DATA | BTRFS_BLOCK_GROUP_METADATA};
	int num_types = 4;
	int alloc_size;
	int ret = 0;
	u64 slot_count = 0;
	int i, c;

	if (copy_from_user(&space_args,
			   (struct btrfs_ioctl_space_args __user *)arg,
			   sizeof(space_args)))
		return -EFAULT;

	for (i = 0; i < num_types; i++) {
		struct btrfs_space_info *tmp;

		info = NULL;
		rcu_read_lock();
		list_for_each_entry_rcu(tmp, &root->fs_info->space_info,
					list) {
			if (tmp->flags == types[i]) {
				info = tmp;
				break;
			}
		}
		rcu_read_unlock();

		if (!info)
			continue;

		down_read(&info->groups_sem);
		for (c = 0; c < BTRFS_NR_RAID_TYPES; c++) {
			if (!list_empty(&info->block_groups[c]))
				slot_count++;
		}
		up_read(&info->groups_sem);
	}

	/*
	 * Global block reserve, exported as a space_info
	 */
	slot_count++;

	/* space_slots == 0 means they are asking for a count */
	if (space_args.space_slots == 0) {
		space_args.total_spaces = slot_count;
		goto out;
	}

	slot_count = min_t(u64, space_args.space_slots, slot_count);

	alloc_size = sizeof(*dest) * slot_count;

	/* we generally have at most 6 or so space infos, one for each raid
	 * level.  So, a whole page should be more than enough for everyone
	 */
	if (alloc_size > PAGE_CACHE_SIZE)
		return -ENOMEM;

	space_args.total_spaces = 0;
	dest = kmalloc(alloc_size, GFP_NOFS);
	if (!dest)
		return -ENOMEM;
	dest_orig = dest;

	/* now we have a buffer to copy into */
	for (i = 0; i < num_types; i++) {
		struct btrfs_space_info *tmp;

		if (!slot_count)
			break;

		info = NULL;
		rcu_read_lock();
		list_for_each_entry_rcu(tmp, &root->fs_info->space_info,
					list) {
			if (tmp->flags == types[i]) {
				info = tmp;
				break;
			}
		}
		rcu_read_unlock();

		if (!info)
			continue;
		down_read(&info->groups_sem);
		for (c = 0; c < BTRFS_NR_RAID_TYPES; c++) {
			if (!list_empty(&info->block_groups[c])) {
				btrfs_get_block_group_info(
					&info->block_groups[c], &space);
				memcpy(dest, &space, sizeof(space));
				dest++;
				space_args.total_spaces++;
				slot_count--;
			}
			if (!slot_count)
				break;
		}
		up_read(&info->groups_sem);
	}

	/*
	 * Add global block reserve
	 */
	if (slot_count) {
		struct btrfs_block_rsv *block_rsv = &root->fs_info->global_block_rsv;

		spin_lock(&block_rsv->lock);
		space.total_bytes = block_rsv->size;
		space.used_bytes = block_rsv->size - block_rsv->reserved;
		spin_unlock(&block_rsv->lock);
		space.flags = BTRFS_SPACE_INFO_GLOBAL_RSV;
		memcpy(dest, &space, sizeof(space));
		space_args.total_spaces++;
	}

	user_dest = (struct btrfs_ioctl_space_info __user *)
		(arg + sizeof(struct btrfs_ioctl_space_args));

	if (copy_to_user(user_dest, dest_orig, alloc_size))
		ret = -EFAULT;

	kfree(dest_orig);
out:
	if (ret == 0 && copy_to_user(arg, &space_args, sizeof(space_args)))
		ret = -EFAULT;

	return ret;
}

/*
 * there are many ways the trans_start and trans_end ioctls can lead
 * to deadlocks.  They should only be used by applications that
 * basically own the machine, and have a very in depth understanding
 * of all the possible deadlocks and enospc problems.
 */
long btrfs_ioctl_trans_end(struct file *file)
{
	struct inode *inode = file_inode(file);
	struct btrfs_root *root = BTRFS_I(inode)->root;
	struct btrfs_trans_handle *trans;

	trans = file->private_data;
	if (!trans)
		return -EINVAL;
	file->private_data = NULL;

	btrfs_end_transaction(trans, root);

	atomic_dec(&root->fs_info->open_ioctl_trans);

	mnt_drop_write_file(file);
	return 0;
}

static noinline long btrfs_ioctl_start_sync(struct btrfs_root *root,
					    void __user *argp)
{
	struct btrfs_trans_handle *trans;
	u64 transid;
	int ret;

	trans = btrfs_attach_transaction_barrier(root);
	if (IS_ERR(trans)) {
		if (PTR_ERR(trans) != -ENOENT)
			return PTR_ERR(trans);

		/* No running transaction, don't bother */
		transid = root->fs_info->last_trans_committed;
		goto out;
	}
	transid = trans->transid;
	ret = btrfs_commit_transaction_async(trans, root, 0);
	if (ret) {
		btrfs_end_transaction(trans, root);
		return ret;
	}
out:
	if (argp)
		if (copy_to_user(argp, &transid, sizeof(transid)))
			return -EFAULT;
	return 0;
}

static noinline long btrfs_ioctl_wait_sync(struct btrfs_root *root,
					   void __user *argp)
{
	u64 transid;

	if (argp) {
		if (copy_from_user(&transid, argp, sizeof(transid)))
			return -EFAULT;
	} else {
		transid = 0;  /* current trans */
	}
	return btrfs_wait_for_commit(root, transid);
}

static long btrfs_ioctl_scrub(struct file *file, void __user *arg)
{
	struct btrfs_root *root = BTRFS_I(file_inode(file))->root;
	struct btrfs_ioctl_scrub_args *sa;
	int ret;

	if (!capable(CAP_SYS_ADMIN))
		return -EPERM;

	sa = memdup_user(arg, sizeof(*sa));
	if (IS_ERR(sa))
		return PTR_ERR(sa);

	if (!(sa->flags & BTRFS_SCRUB_READONLY)) {
		ret = mnt_want_write_file(file);
		if (ret)
			goto out;
	}

	ret = btrfs_scrub_dev(root->fs_info, sa->devid, sa->start, sa->end,
			      &sa->progress, sa->flags & BTRFS_SCRUB_READONLY,
			      0);

	if (copy_to_user(arg, sa, sizeof(*sa)))
		ret = -EFAULT;

	if (!(sa->flags & BTRFS_SCRUB_READONLY))
		mnt_drop_write_file(file);
out:
	kfree(sa);
	return ret;
}

static long btrfs_ioctl_scrub_cancel(struct btrfs_root *root, void __user *arg)
{
	if (!capable(CAP_SYS_ADMIN))
		return -EPERM;

	return btrfs_scrub_cancel(root->fs_info);
}

static long btrfs_ioctl_scrub_progress(struct btrfs_root *root,
				       void __user *arg)
{
	struct btrfs_ioctl_scrub_args *sa;
	int ret;

	if (!capable(CAP_SYS_ADMIN))
		return -EPERM;

	sa = memdup_user(arg, sizeof(*sa));
	if (IS_ERR(sa))
		return PTR_ERR(sa);

	ret = btrfs_scrub_progress(root, sa->devid, &sa->progress);

	if (copy_to_user(arg, sa, sizeof(*sa)))
		ret = -EFAULT;

	kfree(sa);
	return ret;
}

static long btrfs_ioctl_get_dev_stats(struct btrfs_root *root,
				      void __user *arg)
{
	struct btrfs_ioctl_get_dev_stats *sa;
	int ret;

	sa = memdup_user(arg, sizeof(*sa));
	if (IS_ERR(sa))
		return PTR_ERR(sa);

	if ((sa->flags & BTRFS_DEV_STATS_RESET) && !capable(CAP_SYS_ADMIN)) {
		kfree(sa);
		return -EPERM;
	}

	ret = btrfs_get_dev_stats(root, sa);

	if (copy_to_user(arg, sa, sizeof(*sa)))
		ret = -EFAULT;

	kfree(sa);
	return ret;
}

static long btrfs_ioctl_dev_replace(struct btrfs_root *root, void __user *arg)
{
	struct btrfs_ioctl_dev_replace_args *p;
	int ret;

	if (!capable(CAP_SYS_ADMIN))
		return -EPERM;

	p = memdup_user(arg, sizeof(*p));
	if (IS_ERR(p))
		return PTR_ERR(p);

	switch (p->cmd) {
	case BTRFS_IOCTL_DEV_REPLACE_CMD_START:
		if (root->fs_info->sb->s_flags & MS_RDONLY) {
			ret = -EROFS;
			goto out;
		}
		if (atomic_xchg(
			&root->fs_info->mutually_exclusive_operation_running,
			1)) {
			ret = BTRFS_ERROR_DEV_EXCL_RUN_IN_PROGRESS;
		} else {
			ret = btrfs_dev_replace_start(root, p);
			atomic_set(
			 &root->fs_info->mutually_exclusive_operation_running,
			 0);
		}
		break;
	case BTRFS_IOCTL_DEV_REPLACE_CMD_STATUS:
		btrfs_dev_replace_status(root->fs_info, p);
		ret = 0;
		break;
	case BTRFS_IOCTL_DEV_REPLACE_CMD_CANCEL:
		ret = btrfs_dev_replace_cancel(root->fs_info, p);
		break;
	default:
		ret = -EINVAL;
		break;
	}

	if (copy_to_user(arg, p, sizeof(*p)))
		ret = -EFAULT;
out:
	kfree(p);
	return ret;
}

static long btrfs_ioctl_ino_to_path(struct btrfs_root *root, void __user *arg)
{
	int ret = 0;
	int i;
	u64 rel_ptr;
	int size;
	struct btrfs_ioctl_ino_path_args *ipa = NULL;
	struct inode_fs_paths *ipath = NULL;
	struct btrfs_path *path;

	if (!capable(CAP_DAC_READ_SEARCH))
		return -EPERM;

	path = btrfs_alloc_path();
	if (!path) {
		ret = -ENOMEM;
		goto out;
	}

	ipa = memdup_user(arg, sizeof(*ipa));
	if (IS_ERR(ipa)) {
		ret = PTR_ERR(ipa);
		ipa = NULL;
		goto out;
	}

	size = min_t(u32, ipa->size, 4096);
	ipath = init_ipath(size, root, path);
	if (IS_ERR(ipath)) {
		ret = PTR_ERR(ipath);
		ipath = NULL;
		goto out;
	}

	ret = paths_from_inode(ipa->inum, ipath);
	if (ret < 0)
		goto out;

	for (i = 0; i < ipath->fspath->elem_cnt; ++i) {
		rel_ptr = ipath->fspath->val[i] -
			  (u64)(unsigned long)ipath->fspath->val;
		ipath->fspath->val[i] = rel_ptr;
	}

	ret = copy_to_user((void *)(unsigned long)ipa->fspath,
			   (void *)(unsigned long)ipath->fspath, size);
	if (ret) {
		ret = -EFAULT;
		goto out;
	}

out:
	btrfs_free_path(path);
	free_ipath(ipath);
	kfree(ipa);

	return ret;
}

static int build_ino_list(u64 inum, u64 offset, u64 root, void *ctx)
{
	struct btrfs_data_container *inodes = ctx;
	const size_t c = 3 * sizeof(u64);

	if (inodes->bytes_left >= c) {
		inodes->bytes_left -= c;
		inodes->val[inodes->elem_cnt] = inum;
		inodes->val[inodes->elem_cnt + 1] = offset;
		inodes->val[inodes->elem_cnt + 2] = root;
		inodes->elem_cnt += 3;
	} else {
		inodes->bytes_missing += c - inodes->bytes_left;
		inodes->bytes_left = 0;
		inodes->elem_missed += 3;
	}

	return 0;
}

static long btrfs_ioctl_logical_to_ino(struct btrfs_root *root,
					void __user *arg)
{
	int ret = 0;
	int size;
	struct btrfs_ioctl_logical_ino_args *loi;
	struct btrfs_data_container *inodes = NULL;
	struct btrfs_path *path = NULL;

	if (!capable(CAP_SYS_ADMIN))
		return -EPERM;

	loi = memdup_user(arg, sizeof(*loi));
	if (IS_ERR(loi)) {
		ret = PTR_ERR(loi);
		loi = NULL;
		goto out;
	}

	path = btrfs_alloc_path();
	if (!path) {
		ret = -ENOMEM;
		goto out;
	}

	size = min_t(u32, loi->size, 64 * 1024);
	inodes = init_data_container(size);
	if (IS_ERR(inodes)) {
		ret = PTR_ERR(inodes);
		inodes = NULL;
		goto out;
	}

	ret = iterate_inodes_from_logical(loi->logical, root->fs_info, path,
					  build_ino_list, inodes);
	if (ret == -EINVAL)
		ret = -ENOENT;
	if (ret < 0)
		goto out;

	ret = copy_to_user((void *)(unsigned long)loi->inodes,
			   (void *)(unsigned long)inodes, size);
	if (ret)
		ret = -EFAULT;

out:
	btrfs_free_path(path);
	vfree(inodes);
	kfree(loi);

	return ret;
}

void update_ioctl_balance_args(struct btrfs_fs_info *fs_info, int lock,
			       struct btrfs_ioctl_balance_args *bargs)
{
	struct btrfs_balance_control *bctl = fs_info->balance_ctl;

	bargs->flags = bctl->flags;

	if (atomic_read(&fs_info->balance_running))
		bargs->state |= BTRFS_BALANCE_STATE_RUNNING;
	if (atomic_read(&fs_info->balance_pause_req))
		bargs->state |= BTRFS_BALANCE_STATE_PAUSE_REQ;
	if (atomic_read(&fs_info->balance_cancel_req))
		bargs->state |= BTRFS_BALANCE_STATE_CANCEL_REQ;

	memcpy(&bargs->data, &bctl->data, sizeof(bargs->data));
	memcpy(&bargs->meta, &bctl->meta, sizeof(bargs->meta));
	memcpy(&bargs->sys, &bctl->sys, sizeof(bargs->sys));

	if (lock) {
		spin_lock(&fs_info->balance_lock);
		memcpy(&bargs->stat, &bctl->stat, sizeof(bargs->stat));
		spin_unlock(&fs_info->balance_lock);
	} else {
		memcpy(&bargs->stat, &bctl->stat, sizeof(bargs->stat));
	}
}

static long btrfs_ioctl_balance(struct file *file, void __user *arg)
{
	struct btrfs_root *root = BTRFS_I(file_inode(file))->root;
	struct btrfs_fs_info *fs_info = root->fs_info;
	struct btrfs_ioctl_balance_args *bargs;
	struct btrfs_balance_control *bctl;
	bool need_unlock; /* for mut. excl. ops lock */
	int ret;

	if (!capable(CAP_SYS_ADMIN))
		return -EPERM;

	ret = mnt_want_write_file(file);
	if (ret)
		return ret;

again:
	if (!atomic_xchg(&fs_info->mutually_exclusive_operation_running, 1)) {
		mutex_lock(&fs_info->volume_mutex);
		mutex_lock(&fs_info->balance_mutex);
		need_unlock = true;
		goto locked;
	}

	/*
	 * mut. excl. ops lock is locked.  Three possibilites:
	 *   (1) some other op is running
	 *   (2) balance is running
	 *   (3) balance is paused -- special case (think resume)
	 */
	mutex_lock(&fs_info->balance_mutex);
	if (fs_info->balance_ctl) {
		/* this is either (2) or (3) */
		if (!atomic_read(&fs_info->balance_running)) {
			mutex_unlock(&fs_info->balance_mutex);
			if (!mutex_trylock(&fs_info->volume_mutex))
				goto again;
			mutex_lock(&fs_info->balance_mutex);

			if (fs_info->balance_ctl &&
			    !atomic_read(&fs_info->balance_running)) {
				/* this is (3) */
				need_unlock = false;
				goto locked;
			}

			mutex_unlock(&fs_info->balance_mutex);
			mutex_unlock(&fs_info->volume_mutex);
			goto again;
		} else {
			/* this is (2) */
			mutex_unlock(&fs_info->balance_mutex);
			ret = -EINPROGRESS;
			goto out;
		}
	} else {
		/* this is (1) */
		mutex_unlock(&fs_info->balance_mutex);
		ret = BTRFS_ERROR_DEV_EXCL_RUN_IN_PROGRESS;
		goto out;
	}

locked:
	BUG_ON(!atomic_read(&fs_info->mutually_exclusive_operation_running));

	if (arg) {
		bargs = memdup_user(arg, sizeof(*bargs));
		if (IS_ERR(bargs)) {
			ret = PTR_ERR(bargs);
			goto out_unlock;
		}

		if (bargs->flags & BTRFS_BALANCE_RESUME) {
			if (!fs_info->balance_ctl) {
				ret = -ENOTCONN;
				goto out_bargs;
			}

			bctl = fs_info->balance_ctl;
			spin_lock(&fs_info->balance_lock);
			bctl->flags |= BTRFS_BALANCE_RESUME;
			spin_unlock(&fs_info->balance_lock);

			goto do_balance;
		}
	} else {
		bargs = NULL;
	}

	if (fs_info->balance_ctl) {
		ret = -EINPROGRESS;
		goto out_bargs;
	}

	bctl = kzalloc(sizeof(*bctl), GFP_NOFS);
	if (!bctl) {
		ret = -ENOMEM;
		goto out_bargs;
	}

	bctl->fs_info = fs_info;
	if (arg) {
		memcpy(&bctl->data, &bargs->data, sizeof(bctl->data));
		memcpy(&bctl->meta, &bargs->meta, sizeof(bctl->meta));
		memcpy(&bctl->sys, &bargs->sys, sizeof(bctl->sys));

		bctl->flags = bargs->flags;
	} else {
		/* balance everything - no filters */
		bctl->flags |= BTRFS_BALANCE_TYPE_MASK;
	}

	if (bctl->flags & ~(BTRFS_BALANCE_ARGS_MASK | BTRFS_BALANCE_TYPE_MASK)) {
		ret = -EINVAL;
<<<<<<< HEAD
		goto out_bctl;
=======
		goto out_bargs;
>>>>>>> 2959a32a
	}

do_balance:
	/*
	 * Ownership of bctl and mutually_exclusive_operation_running
	 * goes to to btrfs_balance.  bctl is freed in __cancel_balance,
	 * or, if restriper was paused all the way until unmount, in
	 * free_fs_info.  mutually_exclusive_operation_running is
	 * cleared in __cancel_balance.
	 */
	need_unlock = false;

	ret = btrfs_balance(bctl, bargs);
	bctl = NULL;

	if (arg) {
		if (copy_to_user(arg, bargs, sizeof(*bargs)))
			ret = -EFAULT;
	}

out_bctl:
	kfree(bctl);
out_bargs:
	kfree(bargs);
out_unlock:
	mutex_unlock(&fs_info->balance_mutex);
	mutex_unlock(&fs_info->volume_mutex);
	if (need_unlock)
		atomic_set(&fs_info->mutually_exclusive_operation_running, 0);
out:
	mnt_drop_write_file(file);
	return ret;
}

static long btrfs_ioctl_balance_ctl(struct btrfs_root *root, int cmd)
{
	if (!capable(CAP_SYS_ADMIN))
		return -EPERM;

	switch (cmd) {
	case BTRFS_BALANCE_CTL_PAUSE:
		return btrfs_pause_balance(root->fs_info);
	case BTRFS_BALANCE_CTL_CANCEL:
		return btrfs_cancel_balance(root->fs_info);
	}

	return -EINVAL;
}

static long btrfs_ioctl_balance_progress(struct btrfs_root *root,
					 void __user *arg)
{
	struct btrfs_fs_info *fs_info = root->fs_info;
	struct btrfs_ioctl_balance_args *bargs;
	int ret = 0;

	if (!capable(CAP_SYS_ADMIN))
		return -EPERM;

	mutex_lock(&fs_info->balance_mutex);
	if (!fs_info->balance_ctl) {
		ret = -ENOTCONN;
		goto out;
	}

	bargs = kzalloc(sizeof(*bargs), GFP_NOFS);
	if (!bargs) {
		ret = -ENOMEM;
		goto out;
	}

	update_ioctl_balance_args(fs_info, 1, bargs);

	if (copy_to_user(arg, bargs, sizeof(*bargs)))
		ret = -EFAULT;

	kfree(bargs);
out:
	mutex_unlock(&fs_info->balance_mutex);
	return ret;
}

static long btrfs_ioctl_quota_ctl(struct file *file, void __user *arg)
{
	struct btrfs_root *root = BTRFS_I(file_inode(file))->root;
	struct btrfs_ioctl_quota_ctl_args *sa;
	struct btrfs_trans_handle *trans = NULL;
	int ret;
	int err;

	if (!capable(CAP_SYS_ADMIN))
		return -EPERM;

	ret = mnt_want_write_file(file);
	if (ret)
		return ret;

	sa = memdup_user(arg, sizeof(*sa));
	if (IS_ERR(sa)) {
		ret = PTR_ERR(sa);
		goto drop_write;
	}

	down_write(&root->fs_info->subvol_sem);
	trans = btrfs_start_transaction(root->fs_info->tree_root, 2);
	if (IS_ERR(trans)) {
		ret = PTR_ERR(trans);
		goto out;
	}

	switch (sa->cmd) {
	case BTRFS_QUOTA_CTL_ENABLE:
		ret = btrfs_quota_enable(trans, root->fs_info);
		break;
	case BTRFS_QUOTA_CTL_DISABLE:
		ret = btrfs_quota_disable(trans, root->fs_info);
		break;
	default:
		ret = -EINVAL;
		break;
	}

	err = btrfs_commit_transaction(trans, root->fs_info->tree_root);
	if (err && !ret)
		ret = err;
out:
	kfree(sa);
	up_write(&root->fs_info->subvol_sem);
drop_write:
	mnt_drop_write_file(file);
	return ret;
}

static long btrfs_ioctl_qgroup_assign(struct file *file, void __user *arg)
{
	struct btrfs_root *root = BTRFS_I(file_inode(file))->root;
	struct btrfs_ioctl_qgroup_assign_args *sa;
	struct btrfs_trans_handle *trans;
	int ret;
	int err;

	if (!capable(CAP_SYS_ADMIN))
		return -EPERM;

	ret = mnt_want_write_file(file);
	if (ret)
		return ret;

	sa = memdup_user(arg, sizeof(*sa));
	if (IS_ERR(sa)) {
		ret = PTR_ERR(sa);
		goto drop_write;
	}

	trans = btrfs_join_transaction(root);
	if (IS_ERR(trans)) {
		ret = PTR_ERR(trans);
		goto out;
	}

	/* FIXME: check if the IDs really exist */
	if (sa->assign) {
		ret = btrfs_add_qgroup_relation(trans, root->fs_info,
						sa->src, sa->dst);
	} else {
		ret = btrfs_del_qgroup_relation(trans, root->fs_info,
						sa->src, sa->dst);
	}

	/* update qgroup status and info */
	err = btrfs_run_qgroups(trans, root->fs_info);
	if (err < 0)
		btrfs_std_error(root->fs_info, ret,
			    "failed to update qgroup status and info\n");
	err = btrfs_end_transaction(trans, root);
	if (err && !ret)
		ret = err;

out:
	kfree(sa);
drop_write:
	mnt_drop_write_file(file);
	return ret;
}

static long btrfs_ioctl_qgroup_create(struct file *file, void __user *arg)
{
	struct btrfs_root *root = BTRFS_I(file_inode(file))->root;
	struct btrfs_ioctl_qgroup_create_args *sa;
	struct btrfs_trans_handle *trans;
	int ret;
	int err;

	if (!capable(CAP_SYS_ADMIN))
		return -EPERM;

	ret = mnt_want_write_file(file);
	if (ret)
		return ret;

	sa = memdup_user(arg, sizeof(*sa));
	if (IS_ERR(sa)) {
		ret = PTR_ERR(sa);
		goto drop_write;
	}

	if (!sa->qgroupid) {
		ret = -EINVAL;
		goto out;
	}

	trans = btrfs_join_transaction(root);
	if (IS_ERR(trans)) {
		ret = PTR_ERR(trans);
		goto out;
	}

	/* FIXME: check if the IDs really exist */
	if (sa->create) {
		ret = btrfs_create_qgroup(trans, root->fs_info, sa->qgroupid);
	} else {
		ret = btrfs_remove_qgroup(trans, root->fs_info, sa->qgroupid);
	}

	err = btrfs_end_transaction(trans, root);
	if (err && !ret)
		ret = err;

out:
	kfree(sa);
drop_write:
	mnt_drop_write_file(file);
	return ret;
}

static long btrfs_ioctl_qgroup_limit(struct file *file, void __user *arg)
{
	struct btrfs_root *root = BTRFS_I(file_inode(file))->root;
	struct btrfs_ioctl_qgroup_limit_args *sa;
	struct btrfs_trans_handle *trans;
	int ret;
	int err;
	u64 qgroupid;

	if (!capable(CAP_SYS_ADMIN))
		return -EPERM;

	ret = mnt_want_write_file(file);
	if (ret)
		return ret;

	sa = memdup_user(arg, sizeof(*sa));
	if (IS_ERR(sa)) {
		ret = PTR_ERR(sa);
		goto drop_write;
	}

	trans = btrfs_join_transaction(root);
	if (IS_ERR(trans)) {
		ret = PTR_ERR(trans);
		goto out;
	}

	qgroupid = sa->qgroupid;
	if (!qgroupid) {
		/* take the current subvol as qgroup */
		qgroupid = root->root_key.objectid;
	}

	/* FIXME: check if the IDs really exist */
	ret = btrfs_limit_qgroup(trans, root->fs_info, qgroupid, &sa->lim);

	err = btrfs_end_transaction(trans, root);
	if (err && !ret)
		ret = err;

out:
	kfree(sa);
drop_write:
	mnt_drop_write_file(file);
	return ret;
}

static long btrfs_ioctl_quota_rescan(struct file *file, void __user *arg)
{
	struct btrfs_root *root = BTRFS_I(file_inode(file))->root;
	struct btrfs_ioctl_quota_rescan_args *qsa;
	int ret;

	if (!capable(CAP_SYS_ADMIN))
		return -EPERM;

	ret = mnt_want_write_file(file);
	if (ret)
		return ret;

	qsa = memdup_user(arg, sizeof(*qsa));
	if (IS_ERR(qsa)) {
		ret = PTR_ERR(qsa);
		goto drop_write;
	}

	if (qsa->flags) {
		ret = -EINVAL;
		goto out;
	}

	ret = btrfs_qgroup_rescan(root->fs_info);

out:
	kfree(qsa);
drop_write:
	mnt_drop_write_file(file);
	return ret;
}

static long btrfs_ioctl_quota_rescan_status(struct file *file, void __user *arg)
{
	struct btrfs_root *root = BTRFS_I(file_inode(file))->root;
	struct btrfs_ioctl_quota_rescan_args *qsa;
	int ret = 0;

	if (!capable(CAP_SYS_ADMIN))
		return -EPERM;

	qsa = kzalloc(sizeof(*qsa), GFP_NOFS);
	if (!qsa)
		return -ENOMEM;

	if (root->fs_info->qgroup_flags & BTRFS_QGROUP_STATUS_FLAG_RESCAN) {
		qsa->flags = 1;
		qsa->progress = root->fs_info->qgroup_rescan_progress.objectid;
	}

	if (copy_to_user(arg, qsa, sizeof(*qsa)))
		ret = -EFAULT;

	kfree(qsa);
	return ret;
}

static long btrfs_ioctl_quota_rescan_wait(struct file *file, void __user *arg)
{
	struct btrfs_root *root = BTRFS_I(file_inode(file))->root;

	if (!capable(CAP_SYS_ADMIN))
		return -EPERM;

	return btrfs_qgroup_wait_for_completion(root->fs_info);
}

static long _btrfs_ioctl_set_received_subvol(struct file *file,
					    struct btrfs_ioctl_received_subvol_args *sa)
{
	struct inode *inode = file_inode(file);
	struct btrfs_root *root = BTRFS_I(inode)->root;
	struct btrfs_root_item *root_item = &root->root_item;
	struct btrfs_trans_handle *trans;
	struct timespec ct = CURRENT_TIME;
	int ret = 0;
	int received_uuid_changed;

	if (!inode_owner_or_capable(inode))
		return -EPERM;

	ret = mnt_want_write_file(file);
	if (ret < 0)
		return ret;

	down_write(&root->fs_info->subvol_sem);

	if (btrfs_ino(inode) != BTRFS_FIRST_FREE_OBJECTID) {
		ret = -EINVAL;
		goto out;
	}

	if (btrfs_root_readonly(root)) {
		ret = -EROFS;
		goto out;
	}

	/*
	 * 1 - root item
	 * 2 - uuid items (received uuid + subvol uuid)
	 */
	trans = btrfs_start_transaction(root, 3);
	if (IS_ERR(trans)) {
		ret = PTR_ERR(trans);
		trans = NULL;
		goto out;
	}

	sa->rtransid = trans->transid;
	sa->rtime.sec = ct.tv_sec;
	sa->rtime.nsec = ct.tv_nsec;

	received_uuid_changed = memcmp(root_item->received_uuid, sa->uuid,
				       BTRFS_UUID_SIZE);
	if (received_uuid_changed &&
	    !btrfs_is_empty_uuid(root_item->received_uuid))
		btrfs_uuid_tree_rem(trans, root->fs_info->uuid_root,
				    root_item->received_uuid,
				    BTRFS_UUID_KEY_RECEIVED_SUBVOL,
				    root->root_key.objectid);
	memcpy(root_item->received_uuid, sa->uuid, BTRFS_UUID_SIZE);
	btrfs_set_root_stransid(root_item, sa->stransid);
	btrfs_set_root_rtransid(root_item, sa->rtransid);
	btrfs_set_stack_timespec_sec(&root_item->stime, sa->stime.sec);
	btrfs_set_stack_timespec_nsec(&root_item->stime, sa->stime.nsec);
	btrfs_set_stack_timespec_sec(&root_item->rtime, sa->rtime.sec);
	btrfs_set_stack_timespec_nsec(&root_item->rtime, sa->rtime.nsec);

	ret = btrfs_update_root(trans, root->fs_info->tree_root,
				&root->root_key, &root->root_item);
	if (ret < 0) {
		btrfs_end_transaction(trans, root);
		goto out;
	}
	if (received_uuid_changed && !btrfs_is_empty_uuid(sa->uuid)) {
		ret = btrfs_uuid_tree_add(trans, root->fs_info->uuid_root,
					  sa->uuid,
					  BTRFS_UUID_KEY_RECEIVED_SUBVOL,
					  root->root_key.objectid);
		if (ret < 0 && ret != -EEXIST) {
			btrfs_abort_transaction(trans, root, ret);
			goto out;
		}
	}
	ret = btrfs_commit_transaction(trans, root);
	if (ret < 0) {
		btrfs_abort_transaction(trans, root, ret);
		goto out;
	}

out:
	up_write(&root->fs_info->subvol_sem);
	mnt_drop_write_file(file);
	return ret;
}

#ifdef CONFIG_64BIT
static long btrfs_ioctl_set_received_subvol_32(struct file *file,
						void __user *arg)
{
	struct btrfs_ioctl_received_subvol_args_32 *args32 = NULL;
	struct btrfs_ioctl_received_subvol_args *args64 = NULL;
	int ret = 0;

	args32 = memdup_user(arg, sizeof(*args32));
	if (IS_ERR(args32)) {
		ret = PTR_ERR(args32);
		args32 = NULL;
		goto out;
	}

	args64 = kmalloc(sizeof(*args64), GFP_NOFS);
	if (!args64) {
		ret = -ENOMEM;
		goto out;
	}

	memcpy(args64->uuid, args32->uuid, BTRFS_UUID_SIZE);
	args64->stransid = args32->stransid;
	args64->rtransid = args32->rtransid;
	args64->stime.sec = args32->stime.sec;
	args64->stime.nsec = args32->stime.nsec;
	args64->rtime.sec = args32->rtime.sec;
	args64->rtime.nsec = args32->rtime.nsec;
	args64->flags = args32->flags;

	ret = _btrfs_ioctl_set_received_subvol(file, args64);
	if (ret)
		goto out;

	memcpy(args32->uuid, args64->uuid, BTRFS_UUID_SIZE);
	args32->stransid = args64->stransid;
	args32->rtransid = args64->rtransid;
	args32->stime.sec = args64->stime.sec;
	args32->stime.nsec = args64->stime.nsec;
	args32->rtime.sec = args64->rtime.sec;
	args32->rtime.nsec = args64->rtime.nsec;
	args32->flags = args64->flags;

	ret = copy_to_user(arg, args32, sizeof(*args32));
	if (ret)
		ret = -EFAULT;

out:
	kfree(args32);
	kfree(args64);
	return ret;
}
#endif

static long btrfs_ioctl_set_received_subvol(struct file *file,
					    void __user *arg)
{
	struct btrfs_ioctl_received_subvol_args *sa = NULL;
	int ret = 0;

	sa = memdup_user(arg, sizeof(*sa));
	if (IS_ERR(sa)) {
		ret = PTR_ERR(sa);
		sa = NULL;
		goto out;
	}

	ret = _btrfs_ioctl_set_received_subvol(file, sa);

	if (ret)
		goto out;

	ret = copy_to_user(arg, sa, sizeof(*sa));
	if (ret)
		ret = -EFAULT;

out:
	kfree(sa);
	return ret;
}

static int btrfs_ioctl_get_fslabel(struct file *file, void __user *arg)
{
	struct btrfs_root *root = BTRFS_I(file_inode(file))->root;
	size_t len;
	int ret;
	char label[BTRFS_LABEL_SIZE];

	spin_lock(&root->fs_info->super_lock);
	memcpy(label, root->fs_info->super_copy->label, BTRFS_LABEL_SIZE);
	spin_unlock(&root->fs_info->super_lock);

	len = strnlen(label, BTRFS_LABEL_SIZE);

	if (len == BTRFS_LABEL_SIZE) {
		btrfs_warn(root->fs_info,
			"label is too long, return the first %zu bytes", --len);
	}

	ret = copy_to_user(arg, label, len);

	return ret ? -EFAULT : 0;
}

static int btrfs_ioctl_set_fslabel(struct file *file, void __user *arg)
{
	struct btrfs_root *root = BTRFS_I(file_inode(file))->root;
	struct btrfs_super_block *super_block = root->fs_info->super_copy;
	struct btrfs_trans_handle *trans;
	char label[BTRFS_LABEL_SIZE];
	int ret;

	if (!capable(CAP_SYS_ADMIN))
		return -EPERM;

	if (copy_from_user(label, arg, sizeof(label)))
		return -EFAULT;

	if (strnlen(label, BTRFS_LABEL_SIZE) == BTRFS_LABEL_SIZE) {
		btrfs_err(root->fs_info, "unable to set label with more than %d bytes",
		       BTRFS_LABEL_SIZE - 1);
		return -EINVAL;
	}

	ret = mnt_want_write_file(file);
	if (ret)
		return ret;

	trans = btrfs_start_transaction(root, 0);
	if (IS_ERR(trans)) {
		ret = PTR_ERR(trans);
		goto out_unlock;
	}

	spin_lock(&root->fs_info->super_lock);
	strcpy(super_block->label, label);
	spin_unlock(&root->fs_info->super_lock);
	ret = btrfs_commit_transaction(trans, root);

out_unlock:
	mnt_drop_write_file(file);
	return ret;
}

#define INIT_FEATURE_FLAGS(suffix) \
	{ .compat_flags = BTRFS_FEATURE_COMPAT_##suffix, \
	  .compat_ro_flags = BTRFS_FEATURE_COMPAT_RO_##suffix, \
	  .incompat_flags = BTRFS_FEATURE_INCOMPAT_##suffix }

static int btrfs_ioctl_get_supported_features(struct file *file,
					      void __user *arg)
{
	static struct btrfs_ioctl_feature_flags features[3] = {
		INIT_FEATURE_FLAGS(SUPP),
		INIT_FEATURE_FLAGS(SAFE_SET),
		INIT_FEATURE_FLAGS(SAFE_CLEAR)
	};

	if (copy_to_user(arg, &features, sizeof(features)))
		return -EFAULT;

	return 0;
}

static int btrfs_ioctl_get_features(struct file *file, void __user *arg)
{
	struct btrfs_root *root = BTRFS_I(file_inode(file))->root;
	struct btrfs_super_block *super_block = root->fs_info->super_copy;
	struct btrfs_ioctl_feature_flags features;

	features.compat_flags = btrfs_super_compat_flags(super_block);
	features.compat_ro_flags = btrfs_super_compat_ro_flags(super_block);
	features.incompat_flags = btrfs_super_incompat_flags(super_block);

	if (copy_to_user(arg, &features, sizeof(features)))
		return -EFAULT;

	return 0;
}

static int check_feature_bits(struct btrfs_root *root,
			      enum btrfs_feature_set set,
			      u64 change_mask, u64 flags, u64 supported_flags,
			      u64 safe_set, u64 safe_clear)
{
	const char *type = btrfs_feature_set_names[set];
	char *names;
	u64 disallowed, unsupported;
	u64 set_mask = flags & change_mask;
	u64 clear_mask = ~flags & change_mask;

	unsupported = set_mask & ~supported_flags;
	if (unsupported) {
		names = btrfs_printable_features(set, unsupported);
		if (names) {
			btrfs_warn(root->fs_info,
			   "this kernel does not support the %s feature bit%s",
			   names, strchr(names, ',') ? "s" : "");
			kfree(names);
		} else
			btrfs_warn(root->fs_info,
			   "this kernel does not support %s bits 0x%llx",
			   type, unsupported);
		return -EOPNOTSUPP;
	}

	disallowed = set_mask & ~safe_set;
	if (disallowed) {
		names = btrfs_printable_features(set, disallowed);
		if (names) {
			btrfs_warn(root->fs_info,
			   "can't set the %s feature bit%s while mounted",
			   names, strchr(names, ',') ? "s" : "");
			kfree(names);
		} else
			btrfs_warn(root->fs_info,
			   "can't set %s bits 0x%llx while mounted",
			   type, disallowed);
		return -EPERM;
	}

	disallowed = clear_mask & ~safe_clear;
	if (disallowed) {
		names = btrfs_printable_features(set, disallowed);
		if (names) {
			btrfs_warn(root->fs_info,
			   "can't clear the %s feature bit%s while mounted",
			   names, strchr(names, ',') ? "s" : "");
			kfree(names);
		} else
			btrfs_warn(root->fs_info,
			   "can't clear %s bits 0x%llx while mounted",
			   type, disallowed);
		return -EPERM;
	}

	return 0;
}

#define check_feature(root, change_mask, flags, mask_base)	\
check_feature_bits(root, FEAT_##mask_base, change_mask, flags,	\
		   BTRFS_FEATURE_ ## mask_base ## _SUPP,	\
		   BTRFS_FEATURE_ ## mask_base ## _SAFE_SET,	\
		   BTRFS_FEATURE_ ## mask_base ## _SAFE_CLEAR)

static int btrfs_ioctl_set_features(struct file *file, void __user *arg)
{
	struct btrfs_root *root = BTRFS_I(file_inode(file))->root;
	struct btrfs_super_block *super_block = root->fs_info->super_copy;
	struct btrfs_ioctl_feature_flags flags[2];
	struct btrfs_trans_handle *trans;
	u64 newflags;
	int ret;

	if (!capable(CAP_SYS_ADMIN))
		return -EPERM;

	if (copy_from_user(flags, arg, sizeof(flags)))
		return -EFAULT;

	/* Nothing to do */
	if (!flags[0].compat_flags && !flags[0].compat_ro_flags &&
	    !flags[0].incompat_flags)
		return 0;

	ret = check_feature(root, flags[0].compat_flags,
			    flags[1].compat_flags, COMPAT);
	if (ret)
		return ret;

	ret = check_feature(root, flags[0].compat_ro_flags,
			    flags[1].compat_ro_flags, COMPAT_RO);
	if (ret)
		return ret;

	ret = check_feature(root, flags[0].incompat_flags,
			    flags[1].incompat_flags, INCOMPAT);
	if (ret)
		return ret;

	trans = btrfs_start_transaction(root, 0);
	if (IS_ERR(trans))
		return PTR_ERR(trans);

	spin_lock(&root->fs_info->super_lock);
	newflags = btrfs_super_compat_flags(super_block);
	newflags |= flags[0].compat_flags & flags[1].compat_flags;
	newflags &= ~(flags[0].compat_flags & ~flags[1].compat_flags);
	btrfs_set_super_compat_flags(super_block, newflags);

	newflags = btrfs_super_compat_ro_flags(super_block);
	newflags |= flags[0].compat_ro_flags & flags[1].compat_ro_flags;
	newflags &= ~(flags[0].compat_ro_flags & ~flags[1].compat_ro_flags);
	btrfs_set_super_compat_ro_flags(super_block, newflags);

	newflags = btrfs_super_incompat_flags(super_block);
	newflags |= flags[0].incompat_flags & flags[1].incompat_flags;
	newflags &= ~(flags[0].incompat_flags & ~flags[1].incompat_flags);
	btrfs_set_super_incompat_flags(super_block, newflags);
	spin_unlock(&root->fs_info->super_lock);

	return btrfs_commit_transaction(trans, root);
}

long btrfs_ioctl(struct file *file, unsigned int
		cmd, unsigned long arg)
{
	struct btrfs_root *root = BTRFS_I(file_inode(file))->root;
	void __user *argp = (void __user *)arg;

	switch (cmd) {
	case FS_IOC_GETFLAGS:
		return btrfs_ioctl_getflags(file, argp);
	case FS_IOC_SETFLAGS:
		return btrfs_ioctl_setflags(file, argp);
	case FS_IOC_GETVERSION:
		return btrfs_ioctl_getversion(file, argp);
	case FITRIM:
		return btrfs_ioctl_fitrim(file, argp);
	case BTRFS_IOC_SNAP_CREATE:
		return btrfs_ioctl_snap_create(file, argp, 0);
	case BTRFS_IOC_SNAP_CREATE_V2:
		return btrfs_ioctl_snap_create_v2(file, argp, 0);
	case BTRFS_IOC_SUBVOL_CREATE:
		return btrfs_ioctl_snap_create(file, argp, 1);
	case BTRFS_IOC_SUBVOL_CREATE_V2:
		return btrfs_ioctl_snap_create_v2(file, argp, 1);
	case BTRFS_IOC_SNAP_DESTROY:
		return btrfs_ioctl_snap_destroy(file, argp);
	case BTRFS_IOC_SUBVOL_GETFLAGS:
		return btrfs_ioctl_subvol_getflags(file, argp);
	case BTRFS_IOC_SUBVOL_SETFLAGS:
		return btrfs_ioctl_subvol_setflags(file, argp);
	case BTRFS_IOC_DEFAULT_SUBVOL:
		return btrfs_ioctl_default_subvol(file, argp);
	case BTRFS_IOC_DEFRAG:
		return btrfs_ioctl_defrag(file, NULL);
	case BTRFS_IOC_DEFRAG_RANGE:
		return btrfs_ioctl_defrag(file, argp);
	case BTRFS_IOC_RESIZE:
		return btrfs_ioctl_resize(file, argp);
	case BTRFS_IOC_ADD_DEV:
		return btrfs_ioctl_add_dev(root, argp);
	case BTRFS_IOC_RM_DEV:
		return btrfs_ioctl_rm_dev(file, argp);
	case BTRFS_IOC_FS_INFO:
		return btrfs_ioctl_fs_info(root, argp);
	case BTRFS_IOC_DEV_INFO:
		return btrfs_ioctl_dev_info(root, argp);
	case BTRFS_IOC_BALANCE:
		return btrfs_ioctl_balance(file, NULL);
	case BTRFS_IOC_CLONE:
		return btrfs_ioctl_clone(file, arg, 0, 0, 0);
	case BTRFS_IOC_CLONE_RANGE:
		return btrfs_ioctl_clone_range(file, argp);
	case BTRFS_IOC_TRANS_START:
		return btrfs_ioctl_trans_start(file);
	case BTRFS_IOC_TRANS_END:
		return btrfs_ioctl_trans_end(file);
	case BTRFS_IOC_TREE_SEARCH:
		return btrfs_ioctl_tree_search(file, argp);
	case BTRFS_IOC_TREE_SEARCH_V2:
		return btrfs_ioctl_tree_search_v2(file, argp);
	case BTRFS_IOC_INO_LOOKUP:
		return btrfs_ioctl_ino_lookup(file, argp);
	case BTRFS_IOC_INO_PATHS:
		return btrfs_ioctl_ino_to_path(root, argp);
	case BTRFS_IOC_LOGICAL_INO:
		return btrfs_ioctl_logical_to_ino(root, argp);
	case BTRFS_IOC_SPACE_INFO:
		return btrfs_ioctl_space_info(root, argp);
	case BTRFS_IOC_SYNC: {
		int ret;

		ret = btrfs_start_delalloc_roots(root->fs_info, 0, -1);
		if (ret)
			return ret;
		ret = btrfs_sync_fs(file_inode(file)->i_sb, 1);
		/*
		 * The transaction thread may want to do more work,
		 * namely it pokes the cleaner ktread that will start
		 * processing uncleaned subvols.
		 */
		wake_up_process(root->fs_info->transaction_kthread);
		return ret;
	}
	case BTRFS_IOC_START_SYNC:
		return btrfs_ioctl_start_sync(root, argp);
	case BTRFS_IOC_WAIT_SYNC:
		return btrfs_ioctl_wait_sync(root, argp);
	case BTRFS_IOC_SCRUB:
		return btrfs_ioctl_scrub(file, argp);
	case BTRFS_IOC_SCRUB_CANCEL:
		return btrfs_ioctl_scrub_cancel(root, argp);
	case BTRFS_IOC_SCRUB_PROGRESS:
		return btrfs_ioctl_scrub_progress(root, argp);
	case BTRFS_IOC_BALANCE_V2:
		return btrfs_ioctl_balance(file, argp);
	case BTRFS_IOC_BALANCE_CTL:
		return btrfs_ioctl_balance_ctl(root, arg);
	case BTRFS_IOC_BALANCE_PROGRESS:
		return btrfs_ioctl_balance_progress(root, argp);
	case BTRFS_IOC_SET_RECEIVED_SUBVOL:
		return btrfs_ioctl_set_received_subvol(file, argp);
#ifdef CONFIG_64BIT
	case BTRFS_IOC_SET_RECEIVED_SUBVOL_32:
		return btrfs_ioctl_set_received_subvol_32(file, argp);
#endif
	case BTRFS_IOC_SEND:
		return btrfs_ioctl_send(file, argp);
	case BTRFS_IOC_GET_DEV_STATS:
		return btrfs_ioctl_get_dev_stats(root, argp);
	case BTRFS_IOC_QUOTA_CTL:
		return btrfs_ioctl_quota_ctl(file, argp);
	case BTRFS_IOC_QGROUP_ASSIGN:
		return btrfs_ioctl_qgroup_assign(file, argp);
	case BTRFS_IOC_QGROUP_CREATE:
		return btrfs_ioctl_qgroup_create(file, argp);
	case BTRFS_IOC_QGROUP_LIMIT:
		return btrfs_ioctl_qgroup_limit(file, argp);
	case BTRFS_IOC_QUOTA_RESCAN:
		return btrfs_ioctl_quota_rescan(file, argp);
	case BTRFS_IOC_QUOTA_RESCAN_STATUS:
		return btrfs_ioctl_quota_rescan_status(file, argp);
	case BTRFS_IOC_QUOTA_RESCAN_WAIT:
		return btrfs_ioctl_quota_rescan_wait(file, argp);
	case BTRFS_IOC_DEV_REPLACE:
		return btrfs_ioctl_dev_replace(root, argp);
	case BTRFS_IOC_GET_FSLABEL:
		return btrfs_ioctl_get_fslabel(file, argp);
	case BTRFS_IOC_SET_FSLABEL:
		return btrfs_ioctl_set_fslabel(file, argp);
	case BTRFS_IOC_FILE_EXTENT_SAME:
		return btrfs_ioctl_file_extent_same(file, argp);
	case BTRFS_IOC_GET_SUPPORTED_FEATURES:
		return btrfs_ioctl_get_supported_features(file, argp);
	case BTRFS_IOC_GET_FEATURES:
		return btrfs_ioctl_get_features(file, argp);
	case BTRFS_IOC_SET_FEATURES:
		return btrfs_ioctl_set_features(file, argp);
	}

	return -ENOTTY;
}<|MERGE_RESOLUTION|>--- conflicted
+++ resolved
@@ -4693,11 +4693,7 @@
 
 	if (bctl->flags & ~(BTRFS_BALANCE_ARGS_MASK | BTRFS_BALANCE_TYPE_MASK)) {
 		ret = -EINVAL;
-<<<<<<< HEAD
 		goto out_bctl;
-=======
-		goto out_bargs;
->>>>>>> 2959a32a
 	}
 
 do_balance:
