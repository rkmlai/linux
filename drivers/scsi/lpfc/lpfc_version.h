--- conflicted
+++ resolved
@@ -18,11 +18,7 @@
  * included with this package.                                     *
  *******************************************************************/
 
-<<<<<<< HEAD
-#define LPFC_DRIVER_VERSION "8.3.42"
-=======
 #define LPFC_DRIVER_VERSION "8.3.43"
->>>>>>> d8ec26d7
 #define LPFC_DRIVER_NAME		"lpfc"
 
 /* Used for SLI 2/3 */
