/*
 * Copyright (c) 2013 Intel Corporation. All rights reserved.
 * Copyright (c) 2006, 2007, 2008, 2009 QLogic Corporation. All rights reserved.
 * Copyright (c) 2003, 2004, 2005, 2006 PathScale, Inc. All rights reserved.
 *
 * This software is available to you under a choice of one of two
 * licenses.  You may choose to be licensed under the terms of the GNU
 * General Public License (GPL) Version 2, available from the file
 * COPYING in the main directory of this source tree, or the
 * OpenIB.org BSD license below:
 *
 *     Redistribution and use in source and binary forms, with or
 *     without modification, are permitted provided that the following
 *     conditions are met:
 *
 *      - Redistributions of source code must retain the above
 *        copyright notice, this list of conditions and the following
 *        disclaimer.
 *
 *      - Redistributions in binary form must reproduce the above
 *        copyright notice, this list of conditions and the following
 *        disclaimer in the documentation and/or other materials
 *        provided with the distribution.
 *
 * THE SOFTWARE IS PROVIDED "AS IS", WITHOUT WARRANTY OF ANY KIND,
 * EXPRESS OR IMPLIED, INCLUDING BUT NOT LIMITED TO THE WARRANTIES OF
 * MERCHANTABILITY, FITNESS FOR A PARTICULAR PURPOSE AND
 * NONINFRINGEMENT. IN NO EVENT SHALL THE AUTHORS OR COPYRIGHT HOLDERS
 * BE LIABLE FOR ANY CLAIM, DAMAGES OR OTHER LIABILITY, WHETHER IN AN
 * ACTION OF CONTRACT, TORT OR OTHERWISE, ARISING FROM, OUT OF OR IN
 * CONNECTION WITH THE SOFTWARE OR THE USE OR OTHER DEALINGS IN THE
 * SOFTWARE.
 */

#include <linux/spinlock.h>
#include <linux/pci.h>
#include <linux/io.h>
#include <linux/delay.h>
#include <linux/netdevice.h>
#include <linux/vmalloc.h>
#include <linux/module.h>
#include <linux/prefetch.h>

#include "qib.h"

/*
 * The size has to be longer than this string, so we can append
 * board/chip information to it in the init code.
 */
const char ib_qib_version[] = QIB_DRIVER_VERSION "\n";

DEFINE_SPINLOCK(qib_devs_lock);
LIST_HEAD(qib_dev_list);
DEFINE_MUTEX(qib_mutex);	/* general driver use */

unsigned qib_ibmtu;
module_param_named(ibmtu, qib_ibmtu, uint, S_IRUGO);
MODULE_PARM_DESC(ibmtu, "Set max IB MTU (0=2KB, 1=256, 2=512, ... 5=4096");

unsigned qib_compat_ddr_negotiate = 1;
module_param_named(compat_ddr_negotiate, qib_compat_ddr_negotiate, uint,
		   S_IWUSR | S_IRUGO);
MODULE_PARM_DESC(compat_ddr_negotiate,
		 "Attempt pre-IBTA 1.2 DDR speed negotiation");

MODULE_LICENSE("Dual BSD/GPL");
MODULE_AUTHOR("Intel <ibsupport@intel.com>");
MODULE_DESCRIPTION("Intel IB driver");

/*
 * QIB_PIO_MAXIBHDR is the max IB header size allowed for in our
 * PIO send buffers.  This is well beyond anything currently
 * defined in the InfiniBand spec.
 */
#define QIB_PIO_MAXIBHDR 128

/*
 * QIB_MAX_PKT_RCV is the max # if packets processed per receive interrupt.
 */
#define QIB_MAX_PKT_RECV 64

struct qlogic_ib_stats qib_stats;

const char *qib_get_unit_name(int unit)
{
	static char iname[16];

	snprintf(iname, sizeof(iname), "infinipath%u", unit);
	return iname;
}

const char *qib_get_card_name(struct rvt_dev_info *rdi)
{
	struct qib_ibdev *ibdev = container_of(rdi, struct qib_ibdev, rdi);
	struct qib_devdata *dd = container_of(ibdev,
					      struct qib_devdata, verbs_dev);
	return qib_get_unit_name(dd->unit);
}

struct pci_dev *qib_get_pci_dev(struct rvt_dev_info *rdi)
{
	struct qib_ibdev *ibdev = container_of(rdi, struct qib_ibdev, rdi);
	struct qib_devdata *dd = container_of(ibdev,
					      struct qib_devdata, verbs_dev);
	return dd->pcidev;
}

/*
 * Return count of units with at least one port ACTIVE.
 */
int qib_count_active_units(void)
{
	struct qib_devdata *dd;
	struct qib_pportdata *ppd;
	unsigned long flags;
	int pidx, nunits_active = 0;

	spin_lock_irqsave(&qib_devs_lock, flags);
	list_for_each_entry(dd, &qib_dev_list, list) {
		if (!(dd->flags & QIB_PRESENT) || !dd->kregbase)
			continue;
		for (pidx = 0; pidx < dd->num_pports; ++pidx) {
			ppd = dd->pport + pidx;
			if (ppd->lid && (ppd->lflags & (QIBL_LINKINIT |
					 QIBL_LINKARMED | QIBL_LINKACTIVE))) {
				nunits_active++;
				break;
			}
		}
	}
	spin_unlock_irqrestore(&qib_devs_lock, flags);
	return nunits_active;
}

/*
 * Return count of all units, optionally return in arguments
 * the number of usable (present) units, and the number of
 * ports that are up.
 */
int qib_count_units(int *npresentp, int *nupp)
{
	int nunits = 0, npresent = 0, nup = 0;
	struct qib_devdata *dd;
	unsigned long flags;
	int pidx;
	struct qib_pportdata *ppd;

	spin_lock_irqsave(&qib_devs_lock, flags);

	list_for_each_entry(dd, &qib_dev_list, list) {
		nunits++;
		if ((dd->flags & QIB_PRESENT) && dd->kregbase)
			npresent++;
		for (pidx = 0; pidx < dd->num_pports; ++pidx) {
			ppd = dd->pport + pidx;
			if (ppd->lid && (ppd->lflags & (QIBL_LINKINIT |
					 QIBL_LINKARMED | QIBL_LINKACTIVE)))
				nup++;
		}
	}

	spin_unlock_irqrestore(&qib_devs_lock, flags);

	if (npresentp)
		*npresentp = npresent;
	if (nupp)
		*nupp = nup;

	return nunits;
}

/**
 * qib_wait_linkstate - wait for an IB link state change to occur
 * @dd: the qlogic_ib device
 * @state: the state to wait for
 * @msecs: the number of milliseconds to wait
 *
 * wait up to msecs milliseconds for IB link state change to occur for
 * now, take the easy polling route.  Currently used only by
 * qib_set_linkstate.  Returns 0 if state reached, otherwise
 * -ETIMEDOUT state can have multiple states set, for any of several
 * transitions.
 */
int qib_wait_linkstate(struct qib_pportdata *ppd, u32 state, int msecs)
{
	int ret;
	unsigned long flags;

	spin_lock_irqsave(&ppd->lflags_lock, flags);
	if (ppd->state_wanted) {
		spin_unlock_irqrestore(&ppd->lflags_lock, flags);
		ret = -EBUSY;
		goto bail;
	}
	ppd->state_wanted = state;
	spin_unlock_irqrestore(&ppd->lflags_lock, flags);
	wait_event_interruptible_timeout(ppd->state_wait,
					 (ppd->lflags & state),
					 msecs_to_jiffies(msecs));
	spin_lock_irqsave(&ppd->lflags_lock, flags);
	ppd->state_wanted = 0;
	spin_unlock_irqrestore(&ppd->lflags_lock, flags);

	if (!(ppd->lflags & state))
		ret = -ETIMEDOUT;
	else
		ret = 0;
bail:
	return ret;
}

int qib_set_linkstate(struct qib_pportdata *ppd, u8 newstate)
{
	u32 lstate;
	int ret;
	struct qib_devdata *dd = ppd->dd;
	unsigned long flags;

	switch (newstate) {
	case QIB_IB_LINKDOWN_ONLY:
		dd->f_set_ib_cfg(ppd, QIB_IB_CFG_LSTATE,
				 IB_LINKCMD_DOWN | IB_LINKINITCMD_NOP);
		/* don't wait */
		ret = 0;
		goto bail;

	case QIB_IB_LINKDOWN:
		dd->f_set_ib_cfg(ppd, QIB_IB_CFG_LSTATE,
				 IB_LINKCMD_DOWN | IB_LINKINITCMD_POLL);
		/* don't wait */
		ret = 0;
		goto bail;

	case QIB_IB_LINKDOWN_SLEEP:
		dd->f_set_ib_cfg(ppd, QIB_IB_CFG_LSTATE,
				 IB_LINKCMD_DOWN | IB_LINKINITCMD_SLEEP);
		/* don't wait */
		ret = 0;
		goto bail;

	case QIB_IB_LINKDOWN_DISABLE:
		dd->f_set_ib_cfg(ppd, QIB_IB_CFG_LSTATE,
				 IB_LINKCMD_DOWN | IB_LINKINITCMD_DISABLE);
		/* don't wait */
		ret = 0;
		goto bail;

	case QIB_IB_LINKARM:
		if (ppd->lflags & QIBL_LINKARMED) {
			ret = 0;
			goto bail;
		}
		if (!(ppd->lflags & (QIBL_LINKINIT | QIBL_LINKACTIVE))) {
			ret = -EINVAL;
			goto bail;
		}
		/*
		 * Since the port can be ACTIVE when we ask for ARMED,
		 * clear QIBL_LINKV so we can wait for a transition.
		 * If the link isn't ARMED, then something else happened
		 * and there is no point waiting for ARMED.
		 */
		spin_lock_irqsave(&ppd->lflags_lock, flags);
		ppd->lflags &= ~QIBL_LINKV;
		spin_unlock_irqrestore(&ppd->lflags_lock, flags);
		dd->f_set_ib_cfg(ppd, QIB_IB_CFG_LSTATE,
				 IB_LINKCMD_ARMED | IB_LINKINITCMD_NOP);
		lstate = QIBL_LINKV;
		break;

	case QIB_IB_LINKACTIVE:
		if (ppd->lflags & QIBL_LINKACTIVE) {
			ret = 0;
			goto bail;
		}
		if (!(ppd->lflags & QIBL_LINKARMED)) {
			ret = -EINVAL;
			goto bail;
		}
		dd->f_set_ib_cfg(ppd, QIB_IB_CFG_LSTATE,
				 IB_LINKCMD_ACTIVE | IB_LINKINITCMD_NOP);
		lstate = QIBL_LINKACTIVE;
		break;

	default:
		ret = -EINVAL;
		goto bail;
	}
	ret = qib_wait_linkstate(ppd, lstate, 10);

bail:
	return ret;
}

/*
 * Get address of eager buffer from it's index (allocated in chunks, not
 * contiguous).
 */
static inline void *qib_get_egrbuf(const struct qib_ctxtdata *rcd, u32 etail)
{
	const u32 chunk = etail >> rcd->rcvegrbufs_perchunk_shift;
	const u32 idx =  etail & ((u32)rcd->rcvegrbufs_perchunk - 1);

	return rcd->rcvegrbuf[chunk] + (idx << rcd->dd->rcvegrbufsize_shift);
}

/*
 * Returns 1 if error was a CRC, else 0.
 * Needed for some chip's synthesized error counters.
 */
static u32 qib_rcv_hdrerr(struct qib_ctxtdata *rcd, struct qib_pportdata *ppd,
			  u32 ctxt, u32 eflags, u32 l, u32 etail,
			  __le32 *rhf_addr, struct qib_message_header *rhdr)
{
	u32 ret = 0;

	if (eflags & (QLOGIC_IB_RHF_H_ICRCERR | QLOGIC_IB_RHF_H_VCRCERR))
		ret = 1;
	else if (eflags == QLOGIC_IB_RHF_H_TIDERR) {
		/* For TIDERR and RC QPs premptively schedule a NAK */
		struct ib_header *hdr = (struct ib_header *)rhdr;
		struct ib_other_headers *ohdr = NULL;
		struct qib_ibport *ibp = &ppd->ibport_data;
		struct qib_devdata *dd = ppd->dd;
		struct rvt_dev_info *rdi = &dd->verbs_dev.rdi;
		struct rvt_qp *qp = NULL;
		u32 tlen = qib_hdrget_length_in_bytes(rhf_addr);
		u16 lid  = be16_to_cpu(hdr->lrh[1]);
		int lnh = be16_to_cpu(hdr->lrh[0]) & 3;
		u32 qp_num;
		u32 opcode;
		u32 psn;
		int diff;

		/* Sanity check packet */
		if (tlen < 24)
			goto drop;

		if (lid < be16_to_cpu(IB_MULTICAST_LID_BASE)) {
			lid &= ~((1 << ppd->lmc) - 1);
			if (unlikely(lid != ppd->lid))
				goto drop;
		}

		/* Check for GRH */
		if (lnh == QIB_LRH_BTH)
			ohdr = &hdr->u.oth;
		else if (lnh == QIB_LRH_GRH) {
			u32 vtf;

			ohdr = &hdr->u.l.oth;
			if (hdr->u.l.grh.next_hdr != IB_GRH_NEXT_HDR)
				goto drop;
			vtf = be32_to_cpu(hdr->u.l.grh.version_tclass_flow);
			if ((vtf >> IB_GRH_VERSION_SHIFT) != IB_GRH_VERSION)
				goto drop;
		} else
			goto drop;

		/* Get opcode and PSN from packet */
		opcode = be32_to_cpu(ohdr->bth[0]);
		opcode >>= 24;
		psn = be32_to_cpu(ohdr->bth[2]);

		/* Get the destination QP number. */
		qp_num = be32_to_cpu(ohdr->bth[1]) & RVT_QPN_MASK;
		if (qp_num != QIB_MULTICAST_QPN) {
			int ruc_res;

			rcu_read_lock();
			qp = rvt_lookup_qpn(rdi, &ibp->rvp, qp_num);
			if (!qp) {
				rcu_read_unlock();
				goto drop;
			}

			/*
			 * Handle only RC QPs - for other QP types drop error
			 * packet.
			 */
			spin_lock(&qp->r_lock);

			/* Check for valid receive state. */
			if (!(ib_rvt_state_ops[qp->state] &
			      RVT_PROCESS_RECV_OK)) {
				ibp->rvp.n_pkt_drops++;
				goto unlock;
			}

			switch (qp->ibqp.qp_type) {
			case IB_QPT_RC:
				ruc_res =
					qib_ruc_check_hdr(
						ibp, hdr,
						lnh == QIB_LRH_GRH,
						qp,
						be32_to_cpu(ohdr->bth[0]));
				if (ruc_res)
					goto unlock;

				/* Only deal with RDMA Writes for now */
				if (opcode <
				    IB_OPCODE_RC_RDMA_READ_RESPONSE_FIRST) {
					diff = qib_cmp24(psn, qp->r_psn);
					if (!qp->r_nak_state && diff >= 0) {
						ibp->rvp.n_rc_seqnak++;
						qp->r_nak_state =
							IB_NAK_PSN_ERROR;
						/* Use the expected PSN. */
						qp->r_ack_psn = qp->r_psn;
						/*
						 * Wait to send the sequence
						 * NAK until all packets
						 * in the receive queue have
						 * been processed.
						 * Otherwise, we end up
						 * propagating congestion.
						 */
						if (list_empty(&qp->rspwait)) {
							qp->r_flags |=
								RVT_R_RSP_NAK;
							rvt_get_qp(qp);
							list_add_tail(
							 &qp->rspwait,
							 &rcd->qp_wait_list);
						}
					} /* Out of sequence NAK */
				} /* QP Request NAKs */
				break;
			case IB_QPT_SMI:
			case IB_QPT_GSI:
			case IB_QPT_UD:
			case IB_QPT_UC:
			default:
				/* For now don't handle any other QP types */
				break;
			}

unlock:
			spin_unlock(&qp->r_lock);
			rcu_read_unlock();
		} /* Unicast QP */
	} /* Valid packet with TIDErr */

drop:
	return ret;
}

/*
 * qib_kreceive - receive a packet
 * @rcd: the qlogic_ib context
 * @llic: gets count of good packets needed to clear lli,
 *          (used with chips that need need to track crcs for lli)
 *
 * called from interrupt handler for errors or receive interrupt
 * Returns number of CRC error packets, needed by some chips for
 * local link integrity tracking.   crcs are adjusted down by following
 * good packets, if any, and count of good packets is also tracked.
 */
u32 qib_kreceive(struct qib_ctxtdata *rcd, u32 *llic, u32 *npkts)
{
	struct qib_devdata *dd = rcd->dd;
	struct qib_pportdata *ppd = rcd->ppd;
	__le32 *rhf_addr;
	void *ebuf;
	const u32 rsize = dd->rcvhdrentsize;        /* words */
	const u32 maxcnt = dd->rcvhdrcnt * rsize;   /* words */
	u32 etail = -1, l, hdrqtail;
	struct qib_message_header *hdr;
	u32 eflags, etype, tlen, i = 0, updegr = 0, crcs = 0;
	int last;
	u64 lval;
	struct rvt_qp *qp, *nqp;

	l = rcd->head;
	rhf_addr = (__le32 *) rcd->rcvhdrq + l + dd->rhf_offset;
	if (dd->flags & QIB_NODMA_RTAIL) {
		u32 seq = qib_hdrget_seq(rhf_addr);

		if (seq != rcd->seq_cnt)
			goto bail;
		hdrqtail = 0;
	} else {
		hdrqtail = qib_get_rcvhdrtail(rcd);
		if (l == hdrqtail)
			goto bail;
		smp_rmb();  /* prevent speculative reads of dma'ed hdrq */
	}

	for (last = 0, i = 1; !last; i += !last) {
		hdr = dd->f_get_msgheader(dd, rhf_addr);
		eflags = qib_hdrget_err_flags(rhf_addr);
		etype = qib_hdrget_rcv_type(rhf_addr);
		/* total length */
		tlen = qib_hdrget_length_in_bytes(rhf_addr);
		ebuf = NULL;
		if ((dd->flags & QIB_NODMA_RTAIL) ?
		    qib_hdrget_use_egr_buf(rhf_addr) :
		    (etype != RCVHQ_RCV_TYPE_EXPECTED)) {
			etail = qib_hdrget_index(rhf_addr);
			updegr = 1;
			if (tlen > sizeof(*hdr) ||
			    etype >= RCVHQ_RCV_TYPE_NON_KD) {
				ebuf = qib_get_egrbuf(rcd, etail);
				prefetch_range(ebuf, tlen - sizeof(*hdr));
			}
		}
		if (!eflags) {
			u16 lrh_len = be16_to_cpu(hdr->lrh[2]) << 2;

			if (lrh_len != tlen) {
				qib_stats.sps_lenerrs++;
				goto move_along;
			}
		}
		if (etype == RCVHQ_RCV_TYPE_NON_KD && !eflags &&
		    ebuf == NULL &&
		    tlen > (dd->rcvhdrentsize - 2 + 1 -
				qib_hdrget_offset(rhf_addr)) << 2) {
			goto move_along;
		}

		/*
		 * Both tiderr and qibhdrerr are set for all plain IB
		 * packets; only qibhdrerr should be set.
		 */
		if (unlikely(eflags))
			crcs += qib_rcv_hdrerr(rcd, ppd, rcd->ctxt, eflags, l,
					       etail, rhf_addr, hdr);
		else if (etype == RCVHQ_RCV_TYPE_NON_KD) {
			qib_ib_rcv(rcd, hdr, ebuf, tlen);
			if (crcs)
				crcs--;
			else if (llic && *llic)
				--*llic;
		}
move_along:
		l += rsize;
		if (l >= maxcnt)
			l = 0;
		if (i == QIB_MAX_PKT_RECV)
			last = 1;

		rhf_addr = (__le32 *) rcd->rcvhdrq + l + dd->rhf_offset;
		if (dd->flags & QIB_NODMA_RTAIL) {
			u32 seq = qib_hdrget_seq(rhf_addr);

			if (++rcd->seq_cnt > 13)
				rcd->seq_cnt = 1;
			if (seq != rcd->seq_cnt)
				last = 1;
		} else if (l == hdrqtail)
			last = 1;
		/*
		 * Update head regs etc., every 16 packets, if not last pkt,
		 * to help prevent rcvhdrq overflows, when many packets
		 * are processed and queue is nearly full.
		 * Don't request an interrupt for intermediate updates.
		 */
		lval = l;
		if (!last && !(i & 0xf)) {
			dd->f_update_usrhead(rcd, lval, updegr, etail, i);
			updegr = 0;
		}
	}

	rcd->head = l;

	/*
	 * Iterate over all QPs waiting to respond.
	 * The list won't change since the IRQ is only run on one CPU.
	 */
	list_for_each_entry_safe(qp, nqp, &rcd->qp_wait_list, rspwait) {
		list_del_init(&qp->rspwait);
		if (qp->r_flags & RVT_R_RSP_NAK) {
			qp->r_flags &= ~RVT_R_RSP_NAK;
			qib_send_rc_ack(qp);
		}
		if (qp->r_flags & RVT_R_RSP_SEND) {
			unsigned long flags;

			qp->r_flags &= ~RVT_R_RSP_SEND;
			spin_lock_irqsave(&qp->s_lock, flags);
			if (ib_rvt_state_ops[qp->state] &
					RVT_PROCESS_OR_FLUSH_SEND)
				qib_schedule_send(qp);
			spin_unlock_irqrestore(&qp->s_lock, flags);
		}
		rvt_put_qp(qp);
	}

bail:
	/* Report number of packets consumed */
	if (npkts)
		*npkts = i;

	/*
	 * Always write head at end, and setup rcv interrupt, even
	 * if no packets were processed.
	 */
	lval = (u64)rcd->head | dd->rhdrhead_intr_off;
	dd->f_update_usrhead(rcd, lval, updegr, etail, i);
	return crcs;
}

/**
 * qib_set_mtu - set the MTU
 * @ppd: the perport data
 * @arg: the new MTU
 *
 * We can handle "any" incoming size, the issue here is whether we
 * need to restrict our outgoing size.   For now, we don't do any
 * sanity checking on this, and we don't deal with what happens to
 * programs that are already running when the size changes.
 * NOTE: changing the MTU will usually cause the IBC to go back to
 * link INIT state...
 */
int qib_set_mtu(struct qib_pportdata *ppd, u16 arg)
{
	u32 piosize;
	int ret, chk;

	if (arg != 256 && arg != 512 && arg != 1024 && arg != 2048 &&
	    arg != 4096) {
		ret = -EINVAL;
		goto bail;
	}
	chk = ib_mtu_enum_to_int(qib_ibmtu);
	if (chk > 0 && arg > chk) {
		ret = -EINVAL;
		goto bail;
	}

	piosize = ppd->ibmaxlen;
	ppd->ibmtu = arg;

	if (arg >= (piosize - QIB_PIO_MAXIBHDR)) {
		/* Only if it's not the initial value (or reset to it) */
		if (piosize != ppd->init_ibmaxlen) {
			if (arg > piosize && arg <= ppd->init_ibmaxlen)
				piosize = ppd->init_ibmaxlen - 2 * sizeof(u32);
			ppd->ibmaxlen = piosize;
		}
	} else if ((arg + QIB_PIO_MAXIBHDR) != ppd->ibmaxlen) {
		piosize = arg + QIB_PIO_MAXIBHDR - 2 * sizeof(u32);
		ppd->ibmaxlen = piosize;
	}

	ppd->dd->f_set_ib_cfg(ppd, QIB_IB_CFG_MTU, 0);

	ret = 0;

bail:
	return ret;
}

int qib_set_lid(struct qib_pportdata *ppd, u32 lid, u8 lmc)
{
	struct qib_devdata *dd = ppd->dd;

	ppd->lid = lid;
	ppd->lmc = lmc;

	dd->f_set_ib_cfg(ppd, QIB_IB_CFG_LIDLMC,
			 lid | (~((1U << lmc) - 1)) << 16);

	qib_devinfo(dd->pcidev, "IB%u:%u got a lid: 0x%x\n",
		    dd->unit, ppd->port, lid);

	return 0;
}

/*
 * Following deal with the "obviously simple" task of overriding the state
 * of the LEDS, which normally indicate link physical and logical status.
 * The complications arise in dealing with different hardware mappings
 * and the board-dependent routine being called from interrupts.
 * and then there's the requirement to _flash_ them.
 */
#define LED_OVER_FREQ_SHIFT 8
#define LED_OVER_FREQ_MASK (0xFF<<LED_OVER_FREQ_SHIFT)
/* Below is "non-zero" to force override, but both actual LEDs are off */
#define LED_OVER_BOTH_OFF (8)

static void qib_run_led_override(struct timer_list *t)
{
	struct qib_pportdata *ppd = from_timer(ppd, t,
						    led_override_timer);
	struct qib_devdata *dd = ppd->dd;
	int timeoff;
	int ph_idx;

	if (!(dd->flags & QIB_INITTED))
		return;

	ph_idx = ppd->led_override_phase++ & 1;
	ppd->led_override = ppd->led_override_vals[ph_idx];
	timeoff = ppd->led_override_timeoff;

	dd->f_setextled(ppd, 1);
	/*
	 * don't re-fire the timer if user asked for it to be off; we let
	 * it fire one more time after they turn it off to simplify
	 */
	if (ppd->led_override_vals[0] || ppd->led_override_vals[1])
		mod_timer(&ppd->led_override_timer, jiffies + timeoff);
}

void qib_set_led_override(struct qib_pportdata *ppd, unsigned int val)
{
	struct qib_devdata *dd = ppd->dd;
	int timeoff, freq;

	if (!(dd->flags & QIB_INITTED))
		return;

	/* First check if we are blinking. If not, use 1HZ polling */
	timeoff = HZ;
	freq = (val & LED_OVER_FREQ_MASK) >> LED_OVER_FREQ_SHIFT;

	if (freq) {
		/* For blink, set each phase from one nybble of val */
		ppd->led_override_vals[0] = val & 0xF;
		ppd->led_override_vals[1] = (val >> 4) & 0xF;
		timeoff = (HZ << 4)/freq;
	} else {
		/* Non-blink set both phases the same. */
		ppd->led_override_vals[0] = val & 0xF;
		ppd->led_override_vals[1] = val & 0xF;
	}
	ppd->led_override_timeoff = timeoff;

	/*
	 * If the timer has not already been started, do so. Use a "quick"
	 * timeout so the function will be called soon, to look at our request.
	 */
	if (atomic_inc_return(&ppd->led_override_timer_active) == 1) {
		/* Need to start timer */
<<<<<<< HEAD
		setup_timer(&ppd->led_override_timer, qib_run_led_override,
			    (unsigned long)ppd);
		mod_timer(&ppd->led_override_timer, jiffies + 1);
=======
		timer_setup(&ppd->led_override_timer, qib_run_led_override, 0);
		ppd->led_override_timer.expires = jiffies + 1;
		add_timer(&ppd->led_override_timer);
>>>>>>> a9346abe
	} else {
		if (ppd->led_override_vals[0] || ppd->led_override_vals[1])
			mod_timer(&ppd->led_override_timer, jiffies + 1);
		atomic_dec(&ppd->led_override_timer_active);
	}
}

/**
 * qib_reset_device - reset the chip if possible
 * @unit: the device to reset
 *
 * Whether or not reset is successful, we attempt to re-initialize the chip
 * (that is, much like a driver unload/reload).  We clear the INITTED flag
 * so that the various entry points will fail until we reinitialize.  For
 * now, we only allow this if no user contexts are open that use chip resources
 */
int qib_reset_device(int unit)
{
	int ret, i;
	struct qib_devdata *dd = qib_lookup(unit);
	struct qib_pportdata *ppd;
	unsigned long flags;
	int pidx;

	if (!dd) {
		ret = -ENODEV;
		goto bail;
	}

	qib_devinfo(dd->pcidev, "Reset on unit %u requested\n", unit);

	if (!dd->kregbase || !(dd->flags & QIB_PRESENT)) {
		qib_devinfo(dd->pcidev,
			"Invalid unit number %u or not initialized or not present\n",
			unit);
		ret = -ENXIO;
		goto bail;
	}

	spin_lock_irqsave(&dd->uctxt_lock, flags);
	if (dd->rcd)
		for (i = dd->first_user_ctxt; i < dd->cfgctxts; i++) {
			if (!dd->rcd[i] || !dd->rcd[i]->cnt)
				continue;
			spin_unlock_irqrestore(&dd->uctxt_lock, flags);
			ret = -EBUSY;
			goto bail;
		}
	spin_unlock_irqrestore(&dd->uctxt_lock, flags);

	for (pidx = 0; pidx < dd->num_pports; ++pidx) {
		ppd = dd->pport + pidx;
		if (atomic_read(&ppd->led_override_timer_active)) {
			/* Need to stop LED timer, _then_ shut off LEDs */
			del_timer_sync(&ppd->led_override_timer);
			atomic_set(&ppd->led_override_timer_active, 0);
		}

		/* Shut off LEDs after we are sure timer is not running */
		ppd->led_override = LED_OVER_BOTH_OFF;
		dd->f_setextled(ppd, 0);
		if (dd->flags & QIB_HAS_SEND_DMA)
			qib_teardown_sdma(ppd);
	}

	ret = dd->f_reset(dd);
	if (ret == 1)
		ret = qib_init(dd, 1);
	else
		ret = -EAGAIN;
	if (ret)
		qib_dev_err(dd,
			"Reinitialize unit %u after reset failed with %d\n",
			unit, ret);
	else
		qib_devinfo(dd->pcidev,
			"Reinitialized unit %u after resetting\n",
			unit);

bail:
	return ret;
}<|MERGE_RESOLUTION|>--- conflicted
+++ resolved
@@ -736,15 +736,9 @@
 	 */
 	if (atomic_inc_return(&ppd->led_override_timer_active) == 1) {
 		/* Need to start timer */
-<<<<<<< HEAD
-		setup_timer(&ppd->led_override_timer, qib_run_led_override,
-			    (unsigned long)ppd);
-		mod_timer(&ppd->led_override_timer, jiffies + 1);
-=======
 		timer_setup(&ppd->led_override_timer, qib_run_led_override, 0);
 		ppd->led_override_timer.expires = jiffies + 1;
 		add_timer(&ppd->led_override_timer);
->>>>>>> a9346abe
 	} else {
 		if (ppd->led_override_vals[0] || ppd->led_override_vals[1])
 			mod_timer(&ppd->led_override_timer, jiffies + 1);
