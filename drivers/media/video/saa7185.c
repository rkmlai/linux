/*
 * saa7185 - Philips SAA7185B video encoder driver version 0.0.3
 *
 * Copyright (C) 1998 Dave Perks <dperks@ibm.net>
 *
 * Slight changes for video timing and attachment output by
 * Wolfgang Scherr <scherr@net4you.net>
 *
 * Changes by Ronald Bultje <rbultje@ronald.bitfreak.net>
 *    - moved over to linux>=2.4.x i2c protocol (1/1/2003)
 *
 * This program is free software; you can redistribute it and/or modify
 * it under the terms of the GNU General Public License as published by
 * the Free Software Foundation; either version 2 of the License, or
 * (at your option) any later version.
 *
 * This program is distributed in the hope that it will be useful,
 * but WITHOUT ANY WARRANTY; without even the implied warranty of
 * MERCHANTABILITY or FITNESS FOR A PARTICULAR PURPOSE.  See the
 * GNU General Public License for more details.
 *
 * You should have received a copy of the GNU General Public License
 * along with this program; if not, write to the Free Software
 * Foundation, Inc., 675 Mass Ave, Cambridge, MA 02139, USA.
 */

#include <linux/module.h>
#include <linux/types.h>
#include <linux/ioctl.h>
#include <asm/uaccess.h>
#include <linux/i2c.h>
#include <linux/i2c-id.h>
#include <linux/videodev2.h>
#include <media/v4l2-device.h>
#include <media/v4l2-chip-ident.h>
#include <media/v4l2-i2c-drv.h>

MODULE_DESCRIPTION("Philips SAA7185 video encoder driver");
MODULE_AUTHOR("Dave Perks");
MODULE_LICENSE("GPL");

static int debug;
module_param(debug, int, 0);
MODULE_PARM_DESC(debug, "Debug level (0-1)");


/* ----------------------------------------------------------------------- */

struct saa7185 {
	struct v4l2_subdev sd;
	unsigned char reg[128];

	v4l2_std_id norm;
};

static inline struct saa7185 *to_saa7185(struct v4l2_subdev *sd)
{
	return container_of(sd, struct saa7185, sd);
}

/* ----------------------------------------------------------------------- */

static inline int saa7185_read(struct v4l2_subdev *sd)
{
	struct i2c_client *client = v4l2_get_subdevdata(sd);

	return i2c_smbus_read_byte(client);
}

static int saa7185_write(struct v4l2_subdev *sd, u8 reg, u8 value)
{
	struct i2c_client *client = v4l2_get_subdevdata(sd);
	struct saa7185 *encoder = to_saa7185(sd);

	v4l2_dbg(1, debug, sd, "%02x set to %02x\n", reg, value);
	encoder->reg[reg] = value;
	return i2c_smbus_write_byte_data(client, reg, value);
}

static int saa7185_write_block(struct v4l2_subdev *sd,
		const u8 *data, unsigned int len)
{
	struct i2c_client *client = v4l2_get_subdevdata(sd);
	struct saa7185 *encoder = to_saa7185(sd);
	int ret = -1;
	u8 reg;

	/* the adv7175 has an autoincrement function, use it if
	 * the adapter understands raw I2C */
	if (i2c_check_functionality(client->adapter, I2C_FUNC_I2C)) {
		/* do raw I2C, not smbus compatible */
		u8 block_data[32];
		int block_len;

		while (len >= 2) {
			block_len = 0;
			block_data[block_len++] = reg = data[0];
			do {
				block_data[block_len++] =
				    encoder->reg[reg++] = data[1];
				len -= 2;
				data += 2;
			} while (len >= 2 && data[0] == reg && block_len < 32);
			ret = i2c_master_send(client, block_data, block_len);
			if (ret < 0)
				break;
		}
	} else {
		/* do some slow I2C emulation kind of thing */
		while (len >= 2) {
			reg = *data++;
			ret = saa7185_write(sd, reg, *data++);
			if (ret < 0)
				break;
			len -= 2;
		}
	}

	return ret;
}

/* ----------------------------------------------------------------------- */

static const unsigned char init_common[] = {
	0x3a, 0x0f,		/* CBENB=0, V656=0, VY2C=1,
				 * YUV2C=1, MY2C=1, MUV2C=1 */

	0x42, 0x6b,		/* OVLY0=107 */
	0x43, 0x00,		/* OVLU0=0     white */
	0x44, 0x00,		/* OVLV0=0   */
	0x45, 0x22,		/* OVLY1=34  */
	0x46, 0xac,		/* OVLU1=172   yellow */
	0x47, 0x0e,		/* OVLV1=14  */
	0x48, 0x03,		/* OVLY2=3   */
	0x49, 0x1d,		/* OVLU2=29    cyan */
	0x4a, 0xac,		/* OVLV2=172 */
	0x4b, 0xf0,		/* OVLY3=240 */
	0x4c, 0xc8,		/* OVLU3=200   green */
	0x4d, 0xb9,		/* OVLV3=185 */
	0x4e, 0xd4,		/* OVLY4=212 */
	0x4f, 0x38,		/* OVLU4=56    magenta */
	0x50, 0x47,		/* OVLV4=71  */
	0x51, 0xc1,		/* OVLY5=193 */
	0x52, 0xe3,		/* OVLU5=227   red */
	0x53, 0x54,		/* OVLV5=84  */
	0x54, 0xa3,		/* OVLY6=163 */
	0x55, 0x54,		/* OVLU6=84    blue */
	0x56, 0xf2,		/* OVLV6=242 */
	0x57, 0x90,		/* OVLY7=144 */
	0x58, 0x00,		/* OVLU7=0     black */
	0x59, 0x00,		/* OVLV7=0   */

	0x5a, 0x00,		/* CHPS=0    */
	0x5b, 0x76,		/* GAINU=118 */
	0x5c, 0xa5,		/* GAINV=165 */
	0x5d, 0x3c,		/* BLCKL=60  */
	0x5e, 0x3a,		/* BLNNL=58  */
	0x5f, 0x3a,		/* CCRS=0, BLNVB=58 */
	0x60, 0x00,		/* NULL      */

	/* 0x61 - 0x66 set according to norm */

	0x67, 0x00,		/* 0 : caption 1st byte odd  field */
	0x68, 0x00,		/* 0 : caption 2nd byte odd  field */
	0x69, 0x00,		/* 0 : caption 1st byte even field */
	0x6a, 0x00,		/* 0 : caption 2nd byte even field */

	0x6b, 0x91,		/* MODIN=2, PCREF=0, SCCLN=17 */
	0x6c, 0x20,		/* SRCV1=0, TRCV2=1, ORCV1=0, PRCV1=0,
				 * CBLF=0, ORCV2=0, PRCV2=0 */
	0x6d, 0x00,		/* SRCM1=0, CCEN=0 */

	0x6e, 0x0e,		/* HTRIG=0x005, approx. centered, at
				 * least for PAL */
	0x6f, 0x00,		/* HTRIG upper bits */
	0x70, 0x20,		/* PHRES=0, SBLN=1, VTRIG=0 */

	/* The following should not be needed */

	0x71, 0x15,		/* BMRQ=0x115 */
	0x72, 0x90,		/* EMRQ=0x690 */
	0x73, 0x61,		/* EMRQ=0x690, BMRQ=0x115 */
	0x74, 0x00,		/* NULL       */
	0x75, 0x00,		/* NULL       */
	0x76, 0x00,		/* NULL       */
	0x77, 0x15,		/* BRCV=0x115 */
	0x78, 0x90,		/* ERCV=0x690 */
	0x79, 0x61,		/* ERCV=0x690, BRCV=0x115 */

	/* Field length controls */

	0x7a, 0x70,		/* FLC=0 */

	/* The following should not be needed if SBLN = 1 */

	0x7b, 0x16,		/* FAL=22 */
	0x7c, 0x35,		/* LAL=244 */
	0x7d, 0x20,		/* LAL=244, FAL=22 */
};

static const unsigned char init_pal[] = {
	0x61, 0x1e,		/* FISE=0, PAL=1, SCBW=1, RTCE=1,
				 * YGS=1, INPI=0, DOWN=0 */
	0x62, 0xc8,		/* DECTYP=1, BSTA=72 */
	0x63, 0xcb,		/* FSC0 */
	0x64, 0x8a,		/* FSC1 */
	0x65, 0x09,		/* FSC2 */
	0x66, 0x2a,		/* FSC3 */
};

static const unsigned char init_ntsc[] = {
	0x61, 0x1d,		/* FISE=1, PAL=0, SCBW=1, RTCE=1,
				 * YGS=1, INPI=0, DOWN=0 */
	0x62, 0xe6,		/* DECTYP=1, BSTA=102 */
	0x63, 0x1f,		/* FSC0 */
	0x64, 0x7c,		/* FSC1 */
	0x65, 0xf0,		/* FSC2 */
	0x66, 0x21,		/* FSC3 */
};


static int saa7185_init(struct v4l2_subdev *sd, u32 val)
{
	struct saa7185 *encoder = to_saa7185(sd);

	saa7185_write_block(sd, init_common, sizeof(init_common));
	if (encoder->norm & V4L2_STD_NTSC)
		saa7185_write_block(sd, init_ntsc, sizeof(init_ntsc));
	else
		saa7185_write_block(sd, init_pal, sizeof(init_pal));
	return 0;
}

static int saa7185_s_std_output(struct v4l2_subdev *sd, v4l2_std_id std)
{
	struct saa7185 *encoder = to_saa7185(sd);

	if (std & V4L2_STD_NTSC)
		saa7185_write_block(sd, init_ntsc, sizeof(init_ntsc));
	else if (std & V4L2_STD_PAL)
		saa7185_write_block(sd, init_pal, sizeof(init_pal));
	else
		return -EINVAL;
	encoder->norm = std;
	return 0;
}

<<<<<<< HEAD
static int saa7185_s_routing(struct v4l2_subdev *sd, const struct v4l2_routing *route)
{
	struct saa7185 *encoder = to_saa7185(sd);

	/* RJ: route->input = 0: input is from SA7111
	 route->input = 1: input is from ZR36060 */

	switch (route->input) {
=======
static int saa7185_s_routing(struct v4l2_subdev *sd,
			     u32 input, u32 output, u32 config)
{
	struct saa7185 *encoder = to_saa7185(sd);

	/* RJ: input = 0: input is from SA7111
	 input = 1: input is from ZR36060 */

	switch (input) {
>>>>>>> 93cfb3c9
	case 0:
		/* turn off colorbar */
		saa7185_write(sd, 0x3a, 0x0f);
		/* Switch RTCE to 1 */
		saa7185_write(sd, 0x61, (encoder->reg[0x61] & 0xf7) | 0x08);
		saa7185_write(sd, 0x6e, 0x01);
		break;

	case 1:
		/* turn off colorbar */
		saa7185_write(sd, 0x3a, 0x0f);
		/* Switch RTCE to 0 */
		saa7185_write(sd, 0x61, (encoder->reg[0x61] & 0xf7) | 0x00);
		/* SW: a slight sync problem... */
		saa7185_write(sd, 0x6e, 0x00);
		break;

	case 2:
		/* turn on colorbar */
		saa7185_write(sd, 0x3a, 0x8f);
		/* Switch RTCE to 0 */
		saa7185_write(sd, 0x61, (encoder->reg[0x61] & 0xf7) | 0x08);
		/* SW: a slight sync problem... */
		saa7185_write(sd, 0x6e, 0x01);
		break;

	default:
		return -EINVAL;
	}
	return 0;
}

static int saa7185_g_chip_ident(struct v4l2_subdev *sd, struct v4l2_dbg_chip_ident *chip)
{
	struct i2c_client *client = v4l2_get_subdevdata(sd);

	return v4l2_chip_ident_i2c_client(client, chip, V4L2_IDENT_SAA7185, 0);
}

/* ----------------------------------------------------------------------- */

static const struct v4l2_subdev_core_ops saa7185_core_ops = {
	.g_chip_ident = saa7185_g_chip_ident,
	.init = saa7185_init,
};

static const struct v4l2_subdev_video_ops saa7185_video_ops = {
	.s_std_output = saa7185_s_std_output,
	.s_routing = saa7185_s_routing,
};

static const struct v4l2_subdev_ops saa7185_ops = {
	.core = &saa7185_core_ops,
	.video = &saa7185_video_ops,
};


/* ----------------------------------------------------------------------- */

static int saa7185_probe(struct i2c_client *client,
			const struct i2c_device_id *id)
{
	int i;
	struct saa7185 *encoder;
	struct v4l2_subdev *sd;

	/* Check if the adapter supports the needed features */
	if (!i2c_check_functionality(client->adapter, I2C_FUNC_SMBUS_BYTE_DATA))
		return -ENODEV;

	v4l_info(client, "chip found @ 0x%x (%s)\n",
			client->addr << 1, client->adapter->name);

	encoder = kzalloc(sizeof(struct saa7185), GFP_KERNEL);
	if (encoder == NULL)
		return -ENOMEM;
	encoder->norm = V4L2_STD_NTSC;
	sd = &encoder->sd;
	v4l2_i2c_subdev_init(sd, client, &saa7185_ops);

	i = saa7185_write_block(sd, init_common, sizeof(init_common));
	if (i >= 0)
		i = saa7185_write_block(sd, init_ntsc, sizeof(init_ntsc));
	if (i < 0)
		v4l2_dbg(1, debug, sd, "init error %d\n", i);
	else
		v4l2_dbg(1, debug, sd, "revision 0x%x\n",
				saa7185_read(sd) >> 5);
	return 0;
}

static int saa7185_remove(struct i2c_client *client)
{
	struct v4l2_subdev *sd = i2c_get_clientdata(client);
	struct saa7185 *encoder = to_saa7185(sd);

	v4l2_device_unregister_subdev(sd);
	/* SW: output off is active */
	saa7185_write(sd, 0x61, (encoder->reg[0x61]) | 0x40);
	kfree(encoder);
	return 0;
}

/* ----------------------------------------------------------------------- */

static const struct i2c_device_id saa7185_id[] = {
	{ "saa7185", 0 },
	{ }
};
MODULE_DEVICE_TABLE(i2c, saa7185_id);

static struct v4l2_i2c_driver_data v4l2_i2c_data = {
	.name = "saa7185",
	.probe = saa7185_probe,
	.remove = saa7185_remove,
	.id_table = saa7185_id,
};<|MERGE_RESOLUTION|>--- conflicted
+++ resolved
@@ -245,16 +245,6 @@
 	return 0;
 }
 
-<<<<<<< HEAD
-static int saa7185_s_routing(struct v4l2_subdev *sd, const struct v4l2_routing *route)
-{
-	struct saa7185 *encoder = to_saa7185(sd);
-
-	/* RJ: route->input = 0: input is from SA7111
-	 route->input = 1: input is from ZR36060 */
-
-	switch (route->input) {
-=======
 static int saa7185_s_routing(struct v4l2_subdev *sd,
 			     u32 input, u32 output, u32 config)
 {
@@ -264,7 +254,6 @@
 	 input = 1: input is from ZR36060 */
 
 	switch (input) {
->>>>>>> 93cfb3c9
 	case 0:
 		/* turn off colorbar */
 		saa7185_write(sd, 0x3a, 0x0f);
