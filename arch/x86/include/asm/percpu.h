#ifndef _ASM_X86_PERCPU_H
#define _ASM_X86_PERCPU_H

#ifdef CONFIG_X86_64
#define __percpu_seg		gs
#define __percpu_mov_op		movq
#else
#define __percpu_seg		fs
#define __percpu_mov_op		movl
#endif

#ifdef __ASSEMBLY__

/*
 * PER_CPU finds an address of a per-cpu variable.
 *
 * Args:
 *    var - variable name
 *    reg - 32bit register
 *
 * The resulting address is stored in the "reg" argument.
 *
 * Example:
 *    PER_CPU(cpu_gdt_descr, %ebx)
 */
#ifdef CONFIG_SMP
#define PER_CPU(var, reg)						\
	__percpu_mov_op %__percpu_seg:this_cpu_off, reg;		\
	lea var(reg), reg
#define PER_CPU_VAR(var)	%__percpu_seg:var
#else /* ! SMP */
#define PER_CPU(var, reg)	__percpu_mov_op $var, reg
#define PER_CPU_VAR(var)	var
#endif	/* SMP */

#ifdef CONFIG_X86_64_SMP
#define INIT_PER_CPU_VAR(var)  init_per_cpu__##var
#else
#define INIT_PER_CPU_VAR(var)  var
#endif

#else /* ...!ASSEMBLY */

#include <linux/kernel.h>
#include <linux/stringify.h>

#ifdef CONFIG_SMP
#define __percpu_prefix		"%%"__stringify(__percpu_seg)":"
#define __my_cpu_offset		percpu_read(this_cpu_off)

/*
 * Compared to the generic __my_cpu_offset version, the following
 * saves one instruction and avoids clobbering a temp register.
 */
#define __this_cpu_ptr(ptr)				\
({							\
	unsigned long tcp_ptr__;			\
	__verify_pcpu_ptr(ptr);				\
	asm volatile("add " __percpu_arg(1) ", %0"	\
		     : "=r" (tcp_ptr__)			\
		     : "m" (this_cpu_off), "0" (ptr));	\
	(typeof(*(ptr)) __kernel __force *)tcp_ptr__;	\
})
#else
#define __percpu_prefix		""
#endif

#define __percpu_arg(x)		__percpu_prefix "%P" #x

/*
 * Initialized pointers to per-cpu variables needed for the boot
 * processor need to use these macros to get the proper address
 * offset from __per_cpu_load on SMP.
 *
 * There also must be an entry in vmlinux_64.lds.S
 */
#define DECLARE_INIT_PER_CPU(var) \
       extern typeof(var) init_per_cpu_var(var)

#ifdef CONFIG_X86_64_SMP
#define init_per_cpu_var(var)  init_per_cpu__##var
#else
#define init_per_cpu_var(var)  var
#endif

/* For arch-specific code, we can use direct single-insn ops (they
 * don't give an lvalue though). */
extern void __bad_percpu_size(void);

#define percpu_to_op(op, var, val)			\
do {							\
	typedef typeof(var) pto_T__;			\
	if (0) {					\
		pto_T__ pto_tmp__;			\
		pto_tmp__ = (val);			\
		(void)pto_tmp__;			\
	}						\
	switch (sizeof(var)) {				\
	case 1:						\
		asm(op "b %1,"__percpu_arg(0)		\
		    : "+m" (var)			\
		    : "qi" ((pto_T__)(val)));		\
		break;					\
	case 2:						\
		asm(op "w %1,"__percpu_arg(0)		\
		    : "+m" (var)			\
		    : "ri" ((pto_T__)(val)));		\
		break;					\
	case 4:						\
		asm(op "l %1,"__percpu_arg(0)		\
		    : "+m" (var)			\
		    : "ri" ((pto_T__)(val)));		\
		break;					\
	case 8:						\
		asm(op "q %1,"__percpu_arg(0)		\
		    : "+m" (var)			\
		    : "re" ((pto_T__)(val)));		\
		break;					\
	default: __bad_percpu_size();			\
	}						\
} while (0)

/*
 * Generate a percpu add to memory instruction and optimize code
 * if one is added or subtracted.
 */
#define percpu_add_op(var, val)						\
do {									\
	typedef typeof(var) pao_T__;					\
	const int pao_ID__ = (__builtin_constant_p(val) &&		\
			      ((val) == 1 || (val) == -1)) ? (val) : 0;	\
	if (0) {							\
		pao_T__ pao_tmp__;					\
		pao_tmp__ = (val);					\
		(void)pao_tmp__;					\
	}								\
	switch (sizeof(var)) {						\
	case 1:								\
		if (pao_ID__ == 1)					\
			asm("incb "__percpu_arg(0) : "+m" (var));	\
		else if (pao_ID__ == -1)				\
			asm("decb "__percpu_arg(0) : "+m" (var));	\
		else							\
			asm("addb %1, "__percpu_arg(0)			\
			    : "+m" (var)				\
			    : "qi" ((pao_T__)(val)));			\
		break;							\
	case 2:								\
		if (pao_ID__ == 1)					\
			asm("incw "__percpu_arg(0) : "+m" (var));	\
		else if (pao_ID__ == -1)				\
			asm("decw "__percpu_arg(0) : "+m" (var));	\
		else							\
			asm("addw %1, "__percpu_arg(0)			\
			    : "+m" (var)				\
			    : "ri" ((pao_T__)(val)));			\
		break;							\
	case 4:								\
		if (pao_ID__ == 1)					\
			asm("incl "__percpu_arg(0) : "+m" (var));	\
		else if (pao_ID__ == -1)				\
			asm("decl "__percpu_arg(0) : "+m" (var));	\
		else							\
			asm("addl %1, "__percpu_arg(0)			\
			    : "+m" (var)				\
			    : "ri" ((pao_T__)(val)));			\
		break;							\
	case 8:								\
		if (pao_ID__ == 1)					\
			asm("incq "__percpu_arg(0) : "+m" (var));	\
		else if (pao_ID__ == -1)				\
			asm("decq "__percpu_arg(0) : "+m" (var));	\
		else							\
			asm("addq %1, "__percpu_arg(0)			\
			    : "+m" (var)				\
			    : "re" ((pao_T__)(val)));			\
		break;							\
	default: __bad_percpu_size();					\
	}								\
} while (0)

#define percpu_from_op(op, var, constraint)		\
({							\
	typeof(var) pfo_ret__;				\
	switch (sizeof(var)) {				\
	case 1:						\
		asm(op "b "__percpu_arg(1)",%0"		\
		    : "=q" (pfo_ret__)			\
		    : constraint);			\
		break;					\
	case 2:						\
		asm(op "w "__percpu_arg(1)",%0"		\
		    : "=r" (pfo_ret__)			\
		    : constraint);			\
		break;					\
	case 4:						\
		asm(op "l "__percpu_arg(1)",%0"		\
		    : "=r" (pfo_ret__)			\
		    : constraint);			\
		break;					\
	case 8:						\
		asm(op "q "__percpu_arg(1)",%0"		\
		    : "=r" (pfo_ret__)			\
		    : constraint);			\
		break;					\
	default: __bad_percpu_size();			\
	}						\
	pfo_ret__;					\
})

#define percpu_unary_op(op, var)			\
({							\
	switch (sizeof(var)) {				\
	case 1:						\
		asm(op "b "__percpu_arg(0)		\
		    : "+m" (var));			\
		break;					\
	case 2:						\
		asm(op "w "__percpu_arg(0)		\
		    : "+m" (var));			\
		break;					\
	case 4:						\
		asm(op "l "__percpu_arg(0)		\
		    : "+m" (var));			\
		break;					\
	case 8:						\
		asm(op "q "__percpu_arg(0)		\
		    : "+m" (var));			\
		break;					\
	default: __bad_percpu_size();			\
	}						\
})

/*
 * Add return operation
 */
#define percpu_add_return_op(var, val)					\
({									\
	typeof(var) paro_ret__ = val;					\
	switch (sizeof(var)) {						\
	case 1:								\
		asm("xaddb %0, "__percpu_arg(1)				\
			    : "+q" (paro_ret__), "+m" (var)		\
			    : : "memory");				\
		break;							\
	case 2:								\
		asm("xaddw %0, "__percpu_arg(1)				\
			    : "+r" (paro_ret__), "+m" (var)		\
			    : : "memory");				\
		break;							\
	case 4:								\
		asm("xaddl %0, "__percpu_arg(1)				\
			    : "+r" (paro_ret__), "+m" (var)		\
			    : : "memory");				\
		break;							\
	case 8:								\
		asm("xaddq %0, "__percpu_arg(1)				\
			    : "+re" (paro_ret__), "+m" (var)		\
			    : : "memory");				\
		break;							\
	default: __bad_percpu_size();					\
	}								\
	paro_ret__ += val;						\
	paro_ret__;							\
})

/*
 * xchg is implemented using cmpxchg without a lock prefix. xchg is
 * expensive due to the implied lock prefix.  The processor cannot prefetch
 * cachelines if xchg is used.
 */
#define percpu_xchg_op(var, nval)					\
({									\
	typeof(var) pxo_ret__;						\
	typeof(var) pxo_new__ = (nval);					\
	switch (sizeof(var)) {						\
	case 1:								\
		asm("\n\tmov "__percpu_arg(1)",%%al"			\
		    "\n1:\tcmpxchgb %2, "__percpu_arg(1)		\
		    "\n\tjnz 1b"					\
			    : "=&a" (pxo_ret__), "+m" (var)		\
			    : "q" (pxo_new__)				\
			    : "memory");				\
		break;							\
	case 2:								\
		asm("\n\tmov "__percpu_arg(1)",%%ax"			\
		    "\n1:\tcmpxchgw %2, "__percpu_arg(1)		\
		    "\n\tjnz 1b"					\
			    : "=&a" (pxo_ret__), "+m" (var)		\
			    : "r" (pxo_new__)				\
			    : "memory");				\
		break;							\
	case 4:								\
		asm("\n\tmov "__percpu_arg(1)",%%eax"			\
		    "\n1:\tcmpxchgl %2, "__percpu_arg(1)		\
		    "\n\tjnz 1b"					\
			    : "=&a" (pxo_ret__), "+m" (var)		\
			    : "r" (pxo_new__)				\
			    : "memory");				\
		break;							\
	case 8:								\
		asm("\n\tmov "__percpu_arg(1)",%%rax"			\
		    "\n1:\tcmpxchgq %2, "__percpu_arg(1)		\
		    "\n\tjnz 1b"					\
			    : "=&a" (pxo_ret__), "+m" (var)		\
			    : "r" (pxo_new__)				\
			    : "memory");				\
		break;							\
	default: __bad_percpu_size();					\
	}								\
	pxo_ret__;							\
})

/*
 * cmpxchg has no such implied lock semantics as a result it is much
 * more efficient for cpu local operations.
 */
#define percpu_cmpxchg_op(var, oval, nval)				\
({									\
	typeof(var) pco_ret__;						\
	typeof(var) pco_old__ = (oval);					\
	typeof(var) pco_new__ = (nval);					\
	switch (sizeof(var)) {						\
	case 1:								\
		asm("cmpxchgb %2, "__percpu_arg(1)			\
			    : "=a" (pco_ret__), "+m" (var)		\
			    : "q" (pco_new__), "0" (pco_old__)		\
			    : "memory");				\
		break;							\
	case 2:								\
		asm("cmpxchgw %2, "__percpu_arg(1)			\
			    : "=a" (pco_ret__), "+m" (var)		\
			    : "r" (pco_new__), "0" (pco_old__)		\
			    : "memory");				\
		break;							\
	case 4:								\
		asm("cmpxchgl %2, "__percpu_arg(1)			\
			    : "=a" (pco_ret__), "+m" (var)		\
			    : "r" (pco_new__), "0" (pco_old__)		\
			    : "memory");				\
		break;							\
	case 8:								\
		asm("cmpxchgq %2, "__percpu_arg(1)			\
			    : "=a" (pco_ret__), "+m" (var)		\
			    : "r" (pco_new__), "0" (pco_old__)		\
			    : "memory");				\
		break;							\
	default: __bad_percpu_size();					\
	}								\
	pco_ret__;							\
})

/*
 * percpu_read() makes gcc load the percpu variable every time it is
 * accessed while percpu_read_stable() allows the value to be cached.
 * percpu_read_stable() is more efficient and can be used if its value
 * is guaranteed to be valid across cpus.  The current users include
 * get_current() and get_thread_info() both of which are actually
 * per-thread variables implemented as per-cpu variables and thus
 * stable for the duration of the respective task.
 */
#define percpu_read(var)		percpu_from_op("mov", var, "m" (var))
#define percpu_read_stable(var)		percpu_from_op("mov", var, "p" (&(var)))
#define percpu_write(var, val)		percpu_to_op("mov", var, val)
#define percpu_add(var, val)		percpu_add_op(var, val)
#define percpu_sub(var, val)		percpu_add_op(var, -(val))
#define percpu_and(var, val)		percpu_to_op("and", var, val)
#define percpu_or(var, val)		percpu_to_op("or", var, val)
#define percpu_xor(var, val)		percpu_to_op("xor", var, val)
#define percpu_inc(var)		percpu_unary_op("inc", var)

#define __this_cpu_read_1(pcp)		percpu_from_op("mov", (pcp), "m"(pcp))
#define __this_cpu_read_2(pcp)		percpu_from_op("mov", (pcp), "m"(pcp))
#define __this_cpu_read_4(pcp)		percpu_from_op("mov", (pcp), "m"(pcp))

#define __this_cpu_write_1(pcp, val)	percpu_to_op("mov", (pcp), val)
#define __this_cpu_write_2(pcp, val)	percpu_to_op("mov", (pcp), val)
#define __this_cpu_write_4(pcp, val)	percpu_to_op("mov", (pcp), val)
#define __this_cpu_add_1(pcp, val)	percpu_add_op((pcp), val)
#define __this_cpu_add_2(pcp, val)	percpu_add_op((pcp), val)
#define __this_cpu_add_4(pcp, val)	percpu_add_op((pcp), val)
#define __this_cpu_and_1(pcp, val)	percpu_to_op("and", (pcp), val)
#define __this_cpu_and_2(pcp, val)	percpu_to_op("and", (pcp), val)
#define __this_cpu_and_4(pcp, val)	percpu_to_op("and", (pcp), val)
#define __this_cpu_or_1(pcp, val)	percpu_to_op("or", (pcp), val)
#define __this_cpu_or_2(pcp, val)	percpu_to_op("or", (pcp), val)
#define __this_cpu_or_4(pcp, val)	percpu_to_op("or", (pcp), val)
#define __this_cpu_xor_1(pcp, val)	percpu_to_op("xor", (pcp), val)
#define __this_cpu_xor_2(pcp, val)	percpu_to_op("xor", (pcp), val)
#define __this_cpu_xor_4(pcp, val)	percpu_to_op("xor", (pcp), val)
/*
 * Generic fallback operations for __this_cpu_xchg_[1-4] are okay and much
 * faster than an xchg with forced lock semantics.
 */
#define __this_cpu_xchg_8(pcp, nval)	percpu_xchg_op(pcp, nval)
#define __this_cpu_cmpxchg_8(pcp, oval, nval)	percpu_cmpxchg_op(pcp, oval, nval)

#define this_cpu_read_1(pcp)		percpu_from_op("mov", (pcp), "m"(pcp))
#define this_cpu_read_2(pcp)		percpu_from_op("mov", (pcp), "m"(pcp))
#define this_cpu_read_4(pcp)		percpu_from_op("mov", (pcp), "m"(pcp))
#define this_cpu_write_1(pcp, val)	percpu_to_op("mov", (pcp), val)
#define this_cpu_write_2(pcp, val)	percpu_to_op("mov", (pcp), val)
#define this_cpu_write_4(pcp, val)	percpu_to_op("mov", (pcp), val)
#define this_cpu_add_1(pcp, val)	percpu_add_op((pcp), val)
#define this_cpu_add_2(pcp, val)	percpu_add_op((pcp), val)
#define this_cpu_add_4(pcp, val)	percpu_add_op((pcp), val)
#define this_cpu_and_1(pcp, val)	percpu_to_op("and", (pcp), val)
#define this_cpu_and_2(pcp, val)	percpu_to_op("and", (pcp), val)
#define this_cpu_and_4(pcp, val)	percpu_to_op("and", (pcp), val)
#define this_cpu_or_1(pcp, val)		percpu_to_op("or", (pcp), val)
#define this_cpu_or_2(pcp, val)		percpu_to_op("or", (pcp), val)
#define this_cpu_or_4(pcp, val)		percpu_to_op("or", (pcp), val)
#define this_cpu_xor_1(pcp, val)	percpu_to_op("xor", (pcp), val)
#define this_cpu_xor_2(pcp, val)	percpu_to_op("xor", (pcp), val)
#define this_cpu_xor_4(pcp, val)	percpu_to_op("xor", (pcp), val)
#define this_cpu_xchg_1(pcp, nval)	percpu_xchg_op(pcp, nval)
#define this_cpu_xchg_2(pcp, nval)	percpu_xchg_op(pcp, nval)
#define this_cpu_xchg_4(pcp, nval)	percpu_xchg_op(pcp, nval)

#define irqsafe_cpu_add_1(pcp, val)	percpu_add_op((pcp), val)
#define irqsafe_cpu_add_2(pcp, val)	percpu_add_op((pcp), val)
#define irqsafe_cpu_add_4(pcp, val)	percpu_add_op((pcp), val)
#define irqsafe_cpu_and_1(pcp, val)	percpu_to_op("and", (pcp), val)
#define irqsafe_cpu_and_2(pcp, val)	percpu_to_op("and", (pcp), val)
#define irqsafe_cpu_and_4(pcp, val)	percpu_to_op("and", (pcp), val)
#define irqsafe_cpu_or_1(pcp, val)	percpu_to_op("or", (pcp), val)
#define irqsafe_cpu_or_2(pcp, val)	percpu_to_op("or", (pcp), val)
#define irqsafe_cpu_or_4(pcp, val)	percpu_to_op("or", (pcp), val)
#define irqsafe_cpu_xor_1(pcp, val)	percpu_to_op("xor", (pcp), val)
#define irqsafe_cpu_xor_2(pcp, val)	percpu_to_op("xor", (pcp), val)
#define irqsafe_cpu_xor_4(pcp, val)	percpu_to_op("xor", (pcp), val)
#define irqsafe_cpu_xchg_1(pcp, nval)	percpu_xchg_op(pcp, nval)
#define irqsafe_cpu_xchg_2(pcp, nval)	percpu_xchg_op(pcp, nval)
#define irqsafe_cpu_xchg_4(pcp, nval)	percpu_xchg_op(pcp, nval)

#ifndef CONFIG_M386
#define __this_cpu_add_return_1(pcp, val) percpu_add_return_op(pcp, val)
#define __this_cpu_add_return_2(pcp, val) percpu_add_return_op(pcp, val)
#define __this_cpu_add_return_4(pcp, val) percpu_add_return_op(pcp, val)
#define __this_cpu_cmpxchg_1(pcp, oval, nval)	percpu_cmpxchg_op(pcp, oval, nval)
#define __this_cpu_cmpxchg_2(pcp, oval, nval)	percpu_cmpxchg_op(pcp, oval, nval)
#define __this_cpu_cmpxchg_4(pcp, oval, nval)	percpu_cmpxchg_op(pcp, oval, nval)

#define this_cpu_add_return_1(pcp, val)	percpu_add_return_op(pcp, val)
#define this_cpu_add_return_2(pcp, val)	percpu_add_return_op(pcp, val)
#define this_cpu_add_return_4(pcp, val)	percpu_add_return_op(pcp, val)
#define this_cpu_cmpxchg_1(pcp, oval, nval)	percpu_cmpxchg_op(pcp, oval, nval)
#define this_cpu_cmpxchg_2(pcp, oval, nval)	percpu_cmpxchg_op(pcp, oval, nval)
#define this_cpu_cmpxchg_4(pcp, oval, nval)	percpu_cmpxchg_op(pcp, oval, nval)

#define irqsafe_cpu_cmpxchg_1(pcp, oval, nval)	percpu_cmpxchg_op(pcp, oval, nval)
#define irqsafe_cpu_cmpxchg_2(pcp, oval, nval)	percpu_cmpxchg_op(pcp, oval, nval)
#define irqsafe_cpu_cmpxchg_4(pcp, oval, nval)	percpu_cmpxchg_op(pcp, oval, nval)
#endif /* !CONFIG_M386 */

#ifdef CONFIG_X86_CMPXCHG64
#define percpu_cmpxchg8b_double(pcp1, o1, o2, n1, n2)			\
({									\
	char __ret;							\
	typeof(o1) __o1 = o1;						\
	typeof(o1) __n1 = n1;						\
	typeof(o2) __o2 = o2;						\
	typeof(o2) __n2 = n2;						\
	typeof(o2) __dummy = n2;					\
	asm volatile("cmpxchg8b "__percpu_arg(1)"\n\tsetz %0\n\t"	\
		    : "=a"(__ret), "=m" (pcp1), "=d"(__dummy)		\
		    :  "b"(__n1), "c"(__n2), "a"(__o1), "d"(__o2));	\
	__ret;								\
})

#define __this_cpu_cmpxchg_double_4(pcp1, pcp2, o1, o2, n1, n2)		percpu_cmpxchg8b_double(pcp1, o1, o2, n1, n2)
#define this_cpu_cmpxchg_double_4(pcp1, pcp2, o1, o2, n1, n2)		percpu_cmpxchg8b_double(pcp1, o1, o2, n1, n2)
#define irqsafe_cpu_cmpxchg_double_4(pcp1, pcp2, o1, o2, n1, n2)	percpu_cmpxchg8b_double(pcp1, o1, o2, n1, n2)
#endif /* CONFIG_X86_CMPXCHG64 */

/*
 * Per cpu atomic 64 bit operations are only available under 64 bit.
 * 32 bit must fall back to generic operations.
 */
#ifdef CONFIG_X86_64
#define __this_cpu_read_8(pcp)		percpu_from_op("mov", (pcp), "m"(pcp))
#define __this_cpu_write_8(pcp, val)	percpu_to_op("mov", (pcp), val)
#define __this_cpu_add_8(pcp, val)	percpu_add_op((pcp), val)
#define __this_cpu_and_8(pcp, val)	percpu_to_op("and", (pcp), val)
#define __this_cpu_or_8(pcp, val)	percpu_to_op("or", (pcp), val)
#define __this_cpu_xor_8(pcp, val)	percpu_to_op("xor", (pcp), val)
#define __this_cpu_add_return_8(pcp, val) percpu_add_return_op(pcp, val)

#define this_cpu_read_8(pcp)		percpu_from_op("mov", (pcp), "m"(pcp))
#define this_cpu_write_8(pcp, val)	percpu_to_op("mov", (pcp), val)
#define this_cpu_add_8(pcp, val)	percpu_add_op((pcp), val)
#define this_cpu_and_8(pcp, val)	percpu_to_op("and", (pcp), val)
#define this_cpu_or_8(pcp, val)		percpu_to_op("or", (pcp), val)
#define this_cpu_xor_8(pcp, val)	percpu_to_op("xor", (pcp), val)
#define this_cpu_add_return_8(pcp, val)	percpu_add_return_op(pcp, val)
#define this_cpu_xchg_8(pcp, nval)	percpu_xchg_op(pcp, nval)
#define this_cpu_cmpxchg_8(pcp, oval, nval)	percpu_cmpxchg_op(pcp, oval, nval)

#define irqsafe_cpu_add_8(pcp, val)	percpu_add_op((pcp), val)
#define irqsafe_cpu_and_8(pcp, val)	percpu_to_op("and", (pcp), val)
#define irqsafe_cpu_or_8(pcp, val)	percpu_to_op("or", (pcp), val)
#define irqsafe_cpu_xor_8(pcp, val)	percpu_to_op("xor", (pcp), val)
#define irqsafe_cpu_xchg_8(pcp, nval)	percpu_xchg_op(pcp, nval)
#define irqsafe_cpu_cmpxchg_8(pcp, oval, nval)	percpu_cmpxchg_op(pcp, oval, nval)

/*
 * Pretty complex macro to generate cmpxchg16 instruction.  The instruction
 * is not supported on early AMD64 processors so we must be able to emulate
 * it in software.  The address used in the cmpxchg16 instruction must be
 * aligned to a 16 byte boundary.
 */
#define percpu_cmpxchg16b_double(pcp1, o1, o2, n1, n2)			\
({									\
	char __ret;							\
	typeof(o1) __o1 = o1;						\
	typeof(o1) __n1 = n1;						\
	typeof(o2) __o2 = o2;						\
	typeof(o2) __n2 = n2;						\
	typeof(o2) __dummy;						\
<<<<<<< HEAD
	alternative_io("call this_cpu_cmpxchg16b_emu\n\t" P6_NOP4,	\
=======
	alternative_io("call this_cpu_cmpxchg16b_emu\n\t" ASM_NOP4,	\
>>>>>>> d762f438
		       "cmpxchg16b " __percpu_prefix "(%%rsi)\n\tsetz %0\n\t",	\
		       X86_FEATURE_CX16,				\
		       ASM_OUTPUT2("=a"(__ret), "=d"(__dummy)),		\
		       "S" (&pcp1), "b"(__n1), "c"(__n2),		\
		       "a"(__o1), "d"(__o2) : "memory");		\
	__ret;								\
})

#define __this_cpu_cmpxchg_double_8(pcp1, pcp2, o1, o2, n1, n2)		percpu_cmpxchg16b_double(pcp1, o1, o2, n1, n2)
#define this_cpu_cmpxchg_double_8(pcp1, pcp2, o1, o2, n1, n2)		percpu_cmpxchg16b_double(pcp1, o1, o2, n1, n2)
#define irqsafe_cpu_cmpxchg_double_8(pcp1, pcp2, o1, o2, n1, n2)	percpu_cmpxchg16b_double(pcp1, o1, o2, n1, n2)

#endif

/* This is not atomic against other CPUs -- CPU preemption needs to be off */
#define x86_test_and_clear_bit_percpu(bit, var)				\
({									\
	int old__;							\
	asm volatile("btr %2,"__percpu_arg(1)"\n\tsbbl %0,%0"		\
		     : "=r" (old__), "+m" (var)				\
		     : "dIr" (bit));					\
	old__;								\
})

static __always_inline int x86_this_cpu_constant_test_bit(unsigned int nr,
                        const unsigned long __percpu *addr)
{
	unsigned long __percpu *a = (unsigned long *)addr + nr / BITS_PER_LONG;

	return ((1UL << (nr % BITS_PER_LONG)) & percpu_read(*a)) != 0;
}

static inline int x86_this_cpu_variable_test_bit(int nr,
                        const unsigned long __percpu *addr)
{
	int oldbit;

	asm volatile("bt "__percpu_arg(2)",%1\n\t"
			"sbb %0,%0"
			: "=r" (oldbit)
			: "m" (*(unsigned long *)addr), "Ir" (nr));

	return oldbit;
}

#define x86_this_cpu_test_bit(nr, addr)			\
	(__builtin_constant_p((nr))			\
	 ? x86_this_cpu_constant_test_bit((nr), (addr))	\
	 : x86_this_cpu_variable_test_bit((nr), (addr)))


#include <asm-generic/percpu.h>

/* We can use this directly for local CPU (faster). */
DECLARE_PER_CPU(unsigned long, this_cpu_off);

#endif /* !__ASSEMBLY__ */

#ifdef CONFIG_SMP

/*
 * Define the "EARLY_PER_CPU" macros.  These are used for some per_cpu
 * variables that are initialized and accessed before there are per_cpu
 * areas allocated.
 */

#define	DEFINE_EARLY_PER_CPU(_type, _name, _initvalue)			\
	DEFINE_PER_CPU(_type, _name) = _initvalue;			\
	__typeof__(_type) _name##_early_map[NR_CPUS] __initdata =	\
				{ [0 ... NR_CPUS-1] = _initvalue };	\
	__typeof__(_type) *_name##_early_ptr __refdata = _name##_early_map

#define EXPORT_EARLY_PER_CPU_SYMBOL(_name)			\
	EXPORT_PER_CPU_SYMBOL(_name)

#define DECLARE_EARLY_PER_CPU(_type, _name)			\
	DECLARE_PER_CPU(_type, _name);				\
	extern __typeof__(_type) *_name##_early_ptr;		\
	extern __typeof__(_type)  _name##_early_map[]

#define	early_per_cpu_ptr(_name) (_name##_early_ptr)
#define	early_per_cpu_map(_name, _idx) (_name##_early_map[_idx])
#define	early_per_cpu(_name, _cpu) 				\
	*(early_per_cpu_ptr(_name) ?				\
		&early_per_cpu_ptr(_name)[_cpu] :		\
		&per_cpu(_name, _cpu))

#else	/* !CONFIG_SMP */
#define	DEFINE_EARLY_PER_CPU(_type, _name, _initvalue)		\
	DEFINE_PER_CPU(_type, _name) = _initvalue

#define EXPORT_EARLY_PER_CPU_SYMBOL(_name)			\
	EXPORT_PER_CPU_SYMBOL(_name)

#define DECLARE_EARLY_PER_CPU(_type, _name)			\
	DECLARE_PER_CPU(_type, _name)

#define	early_per_cpu(_name, _cpu) per_cpu(_name, _cpu)
#define	early_per_cpu_ptr(_name) NULL
/* no early_per_cpu_map() */

#endif	/* !CONFIG_SMP */

#endif /* _ASM_X86_PERCPU_H */<|MERGE_RESOLUTION|>--- conflicted
+++ resolved
@@ -517,11 +517,7 @@
 	typeof(o2) __o2 = o2;						\
 	typeof(o2) __n2 = n2;						\
 	typeof(o2) __dummy;						\
-<<<<<<< HEAD
-	alternative_io("call this_cpu_cmpxchg16b_emu\n\t" P6_NOP4,	\
-=======
 	alternative_io("call this_cpu_cmpxchg16b_emu\n\t" ASM_NOP4,	\
->>>>>>> d762f438
 		       "cmpxchg16b " __percpu_prefix "(%%rsi)\n\tsetz %0\n\t",	\
 		       X86_FEATURE_CX16,				\
 		       ASM_OUTPUT2("=a"(__ret), "=d"(__dummy)),		\
