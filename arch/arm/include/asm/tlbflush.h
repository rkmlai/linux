/*
 *  arch/arm/include/asm/tlbflush.h
 *
 *  Copyright (C) 1999-2003 Russell King
 *
 * This program is free software; you can redistribute it and/or modify
 * it under the terms of the GNU General Public License version 2 as
 * published by the Free Software Foundation.
 */
#ifndef _ASMARM_TLBFLUSH_H
#define _ASMARM_TLBFLUSH_H

#ifdef CONFIG_MMU

#include <asm/glue.h>

#define TLB_V4_U_PAGE	(1 << 1)
#define TLB_V4_D_PAGE	(1 << 2)
#define TLB_V4_I_PAGE	(1 << 3)
#define TLB_V6_U_PAGE	(1 << 4)
#define TLB_V6_D_PAGE	(1 << 5)
#define TLB_V6_I_PAGE	(1 << 6)

#define TLB_V4_U_FULL	(1 << 9)
#define TLB_V4_D_FULL	(1 << 10)
#define TLB_V4_I_FULL	(1 << 11)
#define TLB_V6_U_FULL	(1 << 12)
#define TLB_V6_D_FULL	(1 << 13)
#define TLB_V6_I_FULL	(1 << 14)

#define TLB_V6_U_ASID	(1 << 16)
#define TLB_V6_D_ASID	(1 << 17)
#define TLB_V6_I_ASID	(1 << 18)

#define TLB_V6_BP	(1 << 19)

/* Unified Inner Shareable TLB operations (ARMv7 MP extensions) */
#define TLB_V7_UIS_PAGE	(1 << 20)
#define TLB_V7_UIS_FULL (1 << 21)
#define TLB_V7_UIS_ASID (1 << 22)
#define TLB_V7_UIS_BP	(1 << 23)

#define TLB_BARRIER	(1 << 28)
#define TLB_L2CLEAN_FR	(1 << 29)		/* Feroceon */
#define TLB_DCLEAN	(1 << 30)
#define TLB_WB		(1 << 31)

/*
 *	MMU TLB Model
 *	=============
 *
 *	We have the following to choose from:
 *	  v4    - ARMv4 without write buffer
 *	  v4wb  - ARMv4 with write buffer without I TLB flush entry instruction
 *	  v4wbi - ARMv4 with write buffer with I TLB flush entry instruction
 *	  fr    - Feroceon (v4wbi with non-outer-cacheable page table walks)
 *	  fa    - Faraday (v4 with write buffer with UTLB)
 *	  v6wbi - ARMv6 with write buffer with I TLB flush entry instruction
 *	  v7wbi - identical to v6wbi
 */
#undef _TLB
#undef MULTI_TLB

#ifdef CONFIG_SMP_ON_UP
#define MULTI_TLB 1
#endif

#define v4_tlb_flags	(TLB_V4_U_FULL | TLB_V4_U_PAGE)

#ifdef CONFIG_CPU_TLB_V4WT
# define v4_possible_flags	v4_tlb_flags
# define v4_always_flags	v4_tlb_flags
# ifdef _TLB
#  define MULTI_TLB 1
# else
#  define _TLB v4
# endif
#else
# define v4_possible_flags	0
# define v4_always_flags	(-1UL)
#endif

#define fa_tlb_flags	(TLB_WB | TLB_DCLEAN | TLB_BARRIER | \
			 TLB_V4_U_FULL | TLB_V4_U_PAGE)

#ifdef CONFIG_CPU_TLB_FA
# define fa_possible_flags	fa_tlb_flags
# define fa_always_flags	fa_tlb_flags
# ifdef _TLB
#  define MULTI_TLB 1
# else
#  define _TLB fa
# endif
#else
# define fa_possible_flags	0
# define fa_always_flags	(-1UL)
#endif

#define v4wbi_tlb_flags	(TLB_WB | TLB_DCLEAN | \
			 TLB_V4_I_FULL | TLB_V4_D_FULL | \
			 TLB_V4_I_PAGE | TLB_V4_D_PAGE)

#ifdef CONFIG_CPU_TLB_V4WBI
# define v4wbi_possible_flags	v4wbi_tlb_flags
# define v4wbi_always_flags	v4wbi_tlb_flags
# ifdef _TLB
#  define MULTI_TLB 1
# else
#  define _TLB v4wbi
# endif
#else
# define v4wbi_possible_flags	0
# define v4wbi_always_flags	(-1UL)
#endif

#define fr_tlb_flags	(TLB_WB | TLB_DCLEAN | TLB_L2CLEAN_FR | \
			 TLB_V4_I_FULL | TLB_V4_D_FULL | \
			 TLB_V4_I_PAGE | TLB_V4_D_PAGE)

#ifdef CONFIG_CPU_TLB_FEROCEON
# define fr_possible_flags	fr_tlb_flags
# define fr_always_flags	fr_tlb_flags
# ifdef _TLB
#  define MULTI_TLB 1
# else
#  define _TLB v4wbi
# endif
#else
# define fr_possible_flags	0
# define fr_always_flags	(-1UL)
#endif

#define v4wb_tlb_flags	(TLB_WB | TLB_DCLEAN | \
			 TLB_V4_I_FULL | TLB_V4_D_FULL | \
			 TLB_V4_D_PAGE)

#ifdef CONFIG_CPU_TLB_V4WB
# define v4wb_possible_flags	v4wb_tlb_flags
# define v4wb_always_flags	v4wb_tlb_flags
# ifdef _TLB
#  define MULTI_TLB 1
# else
#  define _TLB v4wb
# endif
#else
# define v4wb_possible_flags	0
# define v4wb_always_flags	(-1UL)
#endif

#define v6wbi_tlb_flags (TLB_WB | TLB_DCLEAN | TLB_BARRIER | \
			 TLB_V6_I_FULL | TLB_V6_D_FULL | \
			 TLB_V6_I_PAGE | TLB_V6_D_PAGE | \
			 TLB_V6_I_ASID | TLB_V6_D_ASID | \
			 TLB_V6_BP)

#ifdef CONFIG_CPU_TLB_V6
# define v6wbi_possible_flags	v6wbi_tlb_flags
# define v6wbi_always_flags	v6wbi_tlb_flags
# ifdef _TLB
#  define MULTI_TLB 1
# else
#  define _TLB v6wbi
# endif
#else
# define v6wbi_possible_flags	0
# define v6wbi_always_flags	(-1UL)
#endif

<<<<<<< HEAD
#define v7wbi_tlb_flags_smp	(TLB_WB | TLB_DCLEAN | TLB_BARRIER | \
=======
#define v7wbi_tlb_flags_smp	(TLB_WB | TLB_BARRIER | \
>>>>>>> e4aa937e
				 TLB_V7_UIS_FULL | TLB_V7_UIS_PAGE | \
				 TLB_V7_UIS_ASID | TLB_V7_UIS_BP)
#define v7wbi_tlb_flags_up	(TLB_WB | TLB_DCLEAN | TLB_BARRIER | \
				 TLB_V6_U_FULL | TLB_V6_U_PAGE | \
				 TLB_V6_U_ASID | TLB_V6_BP)

#ifdef CONFIG_CPU_TLB_V7

# ifdef CONFIG_SMP_ON_UP
#  define v7wbi_possible_flags	(v7wbi_tlb_flags_smp | v7wbi_tlb_flags_up)
#  define v7wbi_always_flags	(v7wbi_tlb_flags_smp & v7wbi_tlb_flags_up)
# elif defined(CONFIG_SMP)
#  define v7wbi_possible_flags	v7wbi_tlb_flags_smp
#  define v7wbi_always_flags	v7wbi_tlb_flags_smp
# else
#  define v7wbi_possible_flags	v7wbi_tlb_flags_up
#  define v7wbi_always_flags	v7wbi_tlb_flags_up
# endif
# ifdef _TLB
#  define MULTI_TLB 1
# else
#  define _TLB v7wbi
# endif
#else
# define v7wbi_possible_flags	0
# define v7wbi_always_flags	(-1UL)
#endif

#ifndef _TLB
#error Unknown TLB model
#endif

#ifndef __ASSEMBLY__

#include <linux/sched.h>

struct cpu_tlb_fns {
	void (*flush_user_range)(unsigned long, unsigned long, struct vm_area_struct *);
	void (*flush_kern_range)(unsigned long, unsigned long);
	unsigned long tlb_flags;
};

/*
 * Select the calling method
 */
#ifdef MULTI_TLB

#define __cpu_flush_user_tlb_range	cpu_tlb.flush_user_range
#define __cpu_flush_kern_tlb_range	cpu_tlb.flush_kern_range

#else

#define __cpu_flush_user_tlb_range	__glue(_TLB,_flush_user_tlb_range)
#define __cpu_flush_kern_tlb_range	__glue(_TLB,_flush_kern_tlb_range)

extern void __cpu_flush_user_tlb_range(unsigned long, unsigned long, struct vm_area_struct *);
extern void __cpu_flush_kern_tlb_range(unsigned long, unsigned long);

#endif

extern struct cpu_tlb_fns cpu_tlb;

#define __cpu_tlb_flags			cpu_tlb.tlb_flags

/*
 *	TLB Management
 *	==============
 *
 *	The arch/arm/mm/tlb-*.S files implement these methods.
 *
 *	The TLB specific code is expected to perform whatever tests it
 *	needs to determine if it should invalidate the TLB for each
 *	call.  Start addresses are inclusive and end addresses are
 *	exclusive; it is safe to round these addresses down.
 *
 *	flush_tlb_all()
 *
 *		Invalidate the entire TLB.
 *
 *	flush_tlb_mm(mm)
 *
 *		Invalidate all TLB entries in a particular address
 *		space.
 *		- mm	- mm_struct describing address space
 *
 *	flush_tlb_range(mm,start,end)
 *
 *		Invalidate a range of TLB entries in the specified
 *		address space.
 *		- mm	- mm_struct describing address space
 *		- start - start address (may not be aligned)
 *		- end	- end address (exclusive, may not be aligned)
 *
 *	flush_tlb_page(vaddr,vma)
 *
 *		Invalidate the specified page in the specified address range.
 *		- vaddr - virtual address (may not be aligned)
 *		- vma	- vma_struct describing address range
 *
 *	flush_kern_tlb_page(kaddr)
 *
 *		Invalidate the TLB entry for the specified page.  The address
 *		will be in the kernels virtual memory space.  Current uses
 *		only require the D-TLB to be invalidated.
 *		- kaddr - Kernel virtual memory address
 */

/*
 * We optimise the code below by:
 *  - building a set of TLB flags that might be set in __cpu_tlb_flags
 *  - building a set of TLB flags that will always be set in __cpu_tlb_flags
 *  - if we're going to need __cpu_tlb_flags, access it once and only once
 *
 * This allows us to build optimal assembly for the single-CPU type case,
 * and as close to optimal given the compiler constrants for multi-CPU
 * case.  We could do better for the multi-CPU case if the compiler
 * implemented the "%?" method, but this has been discontinued due to too
 * many people getting it wrong.
 */
#define possible_tlb_flags	(v4_possible_flags | \
				 v4wbi_possible_flags | \
				 fr_possible_flags | \
				 v4wb_possible_flags | \
				 fa_possible_flags | \
				 v6wbi_possible_flags | \
				 v7wbi_possible_flags)

#define always_tlb_flags	(v4_always_flags & \
				 v4wbi_always_flags & \
				 fr_always_flags & \
				 v4wb_always_flags & \
				 fa_always_flags & \
				 v6wbi_always_flags & \
				 v7wbi_always_flags)

#define tlb_flag(f)	((always_tlb_flags & (f)) || (__tlb_flag & possible_tlb_flags & (f)))

#define __tlb_op(f, insnarg, arg)					\
	do {								\
		if (always_tlb_flags & (f))				\
			asm("mcr " insnarg				\
			    : : "r" (arg) : "cc");			\
		else if (possible_tlb_flags & (f))			\
			asm("tst %1, %2\n\t"				\
			    "mcrne " insnarg				\
			    : : "r" (arg), "r" (__tlb_flag), "Ir" (f)	\
			    : "cc");					\
	} while (0)

#define tlb_op(f, regs, arg)	__tlb_op(f, "p15, 0, %0, " regs, arg)
#define tlb_l2_op(f, regs, arg)	__tlb_op(f, "p15, 1, %0, " regs, arg)

static inline void local_flush_tlb_all(void)
{
	const int zero = 0;
	const unsigned int __tlb_flag = __cpu_tlb_flags;

	if (tlb_flag(TLB_WB))
		dsb();

	tlb_op(TLB_V4_U_FULL | TLB_V6_U_FULL, "c8, c7, 0", zero);
	tlb_op(TLB_V4_D_FULL | TLB_V6_D_FULL, "c8, c6, 0", zero);
	tlb_op(TLB_V4_I_FULL | TLB_V6_I_FULL, "c8, c5, 0", zero);
	tlb_op(TLB_V7_UIS_FULL, "c8, c3, 0", zero);

	if (tlb_flag(TLB_BARRIER)) {
		dsb();
		isb();
	}
}

static inline void local_flush_tlb_mm(struct mm_struct *mm)
{
	const int zero = 0;
	const int asid = ASID(mm);
	const unsigned int __tlb_flag = __cpu_tlb_flags;

	if (tlb_flag(TLB_WB))
		dsb();

	if (possible_tlb_flags & (TLB_V4_U_FULL|TLB_V4_D_FULL|TLB_V4_I_FULL)) {
		if (cpumask_test_cpu(get_cpu(), mm_cpumask(mm))) {
			tlb_op(TLB_V4_U_FULL, "c8, c7, 0", zero);
			tlb_op(TLB_V4_D_FULL, "c8, c6, 0", zero);
			tlb_op(TLB_V4_I_FULL, "c8, c5, 0", zero);
		}
		put_cpu();
	}

	tlb_op(TLB_V6_U_ASID, "c8, c7, 2", asid);
	tlb_op(TLB_V6_D_ASID, "c8, c6, 2", asid);
	tlb_op(TLB_V6_I_ASID, "c8, c5, 2", asid);
#ifdef CONFIG_ARM_ERRATA_720789
	tlb_op(TLB_V7_UIS_ASID, "c8, c3, 0", zero);
#else
	tlb_op(TLB_V7_UIS_ASID, "c8, c3, 2", asid);
#endif

	if (tlb_flag(TLB_BARRIER))
		dsb();
}

static inline void
local_flush_tlb_page(struct vm_area_struct *vma, unsigned long uaddr)
{
	const int zero = 0;
	const unsigned int __tlb_flag = __cpu_tlb_flags;

	uaddr = (uaddr & PAGE_MASK) | ASID(vma->vm_mm);

	if (tlb_flag(TLB_WB))
		dsb();

	if (possible_tlb_flags & (TLB_V4_U_PAGE|TLB_V4_D_PAGE|TLB_V4_I_PAGE|TLB_V4_I_FULL) &&
	    cpumask_test_cpu(smp_processor_id(), mm_cpumask(vma->vm_mm))) {
		tlb_op(TLB_V4_U_PAGE, "c8, c7, 1", uaddr);
		tlb_op(TLB_V4_D_PAGE, "c8, c6, 1", uaddr);
		tlb_op(TLB_V4_I_PAGE, "c8, c5, 1", uaddr);
		if (!tlb_flag(TLB_V4_I_PAGE) && tlb_flag(TLB_V4_I_FULL))
			asm("mcr p15, 0, %0, c8, c5, 0" : : "r" (zero) : "cc");
	}

	tlb_op(TLB_V6_U_PAGE, "c8, c7, 1", uaddr);
	tlb_op(TLB_V6_D_PAGE, "c8, c6, 1", uaddr);
	tlb_op(TLB_V6_I_PAGE, "c8, c5, 1", uaddr);
#ifdef CONFIG_ARM_ERRATA_720789
	tlb_op(TLB_V7_UIS_PAGE, "c8, c3, 3", uaddr & PAGE_MASK);
#else
	tlb_op(TLB_V7_UIS_PAGE, "c8, c3, 1", uaddr);
#endif

	if (tlb_flag(TLB_BARRIER))
		dsb();
}

static inline void local_flush_tlb_kernel_page(unsigned long kaddr)
{
	const int zero = 0;
	const unsigned int __tlb_flag = __cpu_tlb_flags;

	kaddr &= PAGE_MASK;

	if (tlb_flag(TLB_WB))
		dsb();

	tlb_op(TLB_V4_U_PAGE, "c8, c7, 1", kaddr);
	tlb_op(TLB_V4_D_PAGE, "c8, c6, 1", kaddr);
	tlb_op(TLB_V4_I_PAGE, "c8, c5, 1", kaddr);
	if (!tlb_flag(TLB_V4_I_PAGE) && tlb_flag(TLB_V4_I_FULL))
		asm("mcr p15, 0, %0, c8, c5, 0" : : "r" (zero) : "cc");

	tlb_op(TLB_V6_U_PAGE, "c8, c7, 1", kaddr);
	tlb_op(TLB_V6_D_PAGE, "c8, c6, 1", kaddr);
	tlb_op(TLB_V6_I_PAGE, "c8, c5, 1", kaddr);
	tlb_op(TLB_V7_UIS_PAGE, "c8, c3, 1", kaddr);

	if (tlb_flag(TLB_BARRIER)) {
		dsb();
		isb();
	}
}

static inline void local_flush_bp_all(void)
{
	const int zero = 0;
	const unsigned int __tlb_flag = __cpu_tlb_flags;

	if (tlb_flag(TLB_V7_UIS_BP))
		asm("mcr p15, 0, %0, c7, c1, 6" : : "r" (zero));
	else if (tlb_flag(TLB_V6_BP))
		asm("mcr p15, 0, %0, c7, c5, 6" : : "r" (zero));

	if (tlb_flag(TLB_BARRIER))
		isb();
}

<<<<<<< HEAD
=======
#ifdef CONFIG_ARM_ERRATA_798181
static inline void dummy_flush_tlb_a15_erratum(void)
{
	/*
	 * Dummy TLBIMVAIS. Using the unmapped address 0 and ASID 0.
	 */
	asm("mcr p15, 0, %0, c8, c3, 1" : : "r" (0));
	dsb();
}
#else
static inline void dummy_flush_tlb_a15_erratum(void)
{
}
#endif

>>>>>>> e4aa937e
/*
 *	flush_pmd_entry
 *
 *	Flush a PMD entry (word aligned, or double-word aligned) to
 *	RAM if the TLB for the CPU we are running on requires this.
 *	This is typically used when we are creating PMD entries.
 *
 *	clean_pmd_entry
 *
 *	Clean (but don't drain the write buffer) if the CPU requires
 *	these operations.  This is typically used when we are removing
 *	PMD entries.
 */
static inline void flush_pmd_entry(void *pmd)
{
	const unsigned int __tlb_flag = __cpu_tlb_flags;

	tlb_op(TLB_DCLEAN, "c7, c10, 1	@ flush_pmd", pmd);
	tlb_l2_op(TLB_L2CLEAN_FR, "c15, c9, 1  @ L2 flush_pmd", pmd);

	if (tlb_flag(TLB_WB))
		dsb();
}

static inline void clean_pmd_entry(void *pmd)
{
	const unsigned int __tlb_flag = __cpu_tlb_flags;

	tlb_op(TLB_DCLEAN, "c7, c10, 1	@ flush_pmd", pmd);
	tlb_l2_op(TLB_L2CLEAN_FR, "c15, c9, 1  @ L2 flush_pmd", pmd);
}

#undef tlb_op
#undef tlb_flag
#undef always_tlb_flags
#undef possible_tlb_flags

/*
 * Convert calls to our calling convention.
 */
#define local_flush_tlb_range(vma,start,end)	__cpu_flush_user_tlb_range(start,end,vma)
#define local_flush_tlb_kernel_range(s,e)	__cpu_flush_kern_tlb_range(s,e)

#ifndef CONFIG_SMP
#define flush_tlb_all		local_flush_tlb_all
#define flush_tlb_mm		local_flush_tlb_mm
#define flush_tlb_page		local_flush_tlb_page
#define flush_tlb_kernel_page	local_flush_tlb_kernel_page
#define flush_tlb_range		local_flush_tlb_range
#define flush_tlb_kernel_range	local_flush_tlb_kernel_range
#define flush_bp_all		local_flush_bp_all
#else
extern void flush_tlb_all(void);
extern void flush_tlb_mm(struct mm_struct *mm);
extern void flush_tlb_page(struct vm_area_struct *vma, unsigned long uaddr);
extern void flush_tlb_kernel_page(unsigned long kaddr);
extern void flush_tlb_range(struct vm_area_struct *vma, unsigned long start, unsigned long end);
extern void flush_tlb_kernel_range(unsigned long start, unsigned long end);
extern void flush_bp_all(void);
#endif

/*
 * If PG_dcache_clean is not set for the page, we need to ensure that any
 * cache entries for the kernels virtual memory range are written
 * back to the page. On ARMv6 and later, the cache coherency is handled via
 * the set_pte_at() function.
 */
#if __LINUX_ARM_ARCH__ < 6
extern void update_mmu_cache(struct vm_area_struct *vma, unsigned long addr,
	pte_t *ptep);
#else
static inline void update_mmu_cache(struct vm_area_struct *vma,
				    unsigned long addr, pte_t *ptep)
{
}
#endif

#endif

#endif /* CONFIG_MMU */

#endif<|MERGE_RESOLUTION|>--- conflicted
+++ resolved
@@ -166,11 +166,7 @@
 # define v6wbi_always_flags	(-1UL)
 #endif
 
-<<<<<<< HEAD
-#define v7wbi_tlb_flags_smp	(TLB_WB | TLB_DCLEAN | TLB_BARRIER | \
-=======
 #define v7wbi_tlb_flags_smp	(TLB_WB | TLB_BARRIER | \
->>>>>>> e4aa937e
 				 TLB_V7_UIS_FULL | TLB_V7_UIS_PAGE | \
 				 TLB_V7_UIS_ASID | TLB_V7_UIS_BP)
 #define v7wbi_tlb_flags_up	(TLB_WB | TLB_DCLEAN | TLB_BARRIER | \
@@ -447,8 +443,6 @@
 		isb();
 }
 
-<<<<<<< HEAD
-=======
 #ifdef CONFIG_ARM_ERRATA_798181
 static inline void dummy_flush_tlb_a15_erratum(void)
 {
@@ -464,7 +458,6 @@
 }
 #endif
 
->>>>>>> e4aa937e
 /*
  *	flush_pmd_entry
  *
